# Changelog

All notable changes to DCMaidBot will be documented in this file.

The format is based on [Keep a Changelog](https://keepachangelog.com/en/1.0.0/),
and this project adheres to [Semantic Versioning](https://semver.org/spec/v2.0.0.html).

## [Unreleased]

### Added
- PRP-001: Infrastructure cleanup and GitHub Container Registry deployment
- Multi-stage Dockerfile for optimized production builds
- GitHub Actions workflow for GHCR deployment
- AGENTS.md with core goal and 10 PRPs
- Initial waifu personality handler
- Admin-only middleware for beloved admins
- Comprehensive test suite (9 tests)
- Kubernetes deployment guide in README.md and PRP-001
- Documentation rules in AGENTS.md (5 allowed locations only)
- Telegram chat import capability in PRP-004
- CLAUDE.md as symlink to AGENTS.md
- Version management with version.txt and CHANGELOG.md
- **PR #15 to uz0/core-charts with Helm charts** (updated with health probes)
- **PRP-011: Canary deployment & sister bot communication system**
- CONTRIBUTING.md with complete contribution guide
- Infrastructure workflow documentation in AGENTS.md
<<<<<<< HEAD
- **PRP-003: PostgreSQL database foundation (11 tests passing)**
  - User, Message, Fact, Stat models with SQLAlchemy
  - Alembic migrations for database versioning
  - Async database connection with connection pooling
  - Linear message history for RAG
  - Bilingual support (ru/en) in messages
- **Pre-commit hooks for automated code quality**
  - Ruff linting and formatting
  - MyPy type checking
  - YAML validation, file checks
  - Automated test execution before commit
- **PRP-012: Analytics & Observability framework**
  - Research completed on LangSmith, Prometheus, Grafana
  - Comprehensive analytics requirements defined
  - Privacy-first approach with GDPR compliance
=======
- Claude Code GitHub Actions workflow for AI-powered code assistance
- Pre-commit configuration with ruff linter and formatter hooks
>>>>>>> 5b242541

### Changed
- Migrated from Vercel to GitHub Container Registry
- Completely rewrote README.md for waifu bot architecture
- Updated .env.example with new required variables
- Deploy workflow reads version.txt and creates GitHub releases
<<<<<<< HEAD
- **Enhanced CONTRIBUTING.md with pre-commit workflow**
  - Automated quality checks before commits
  - Step-by-step setup instructions
  - Pre-commit hook testing guide
=======
- Upgraded Python from 3.11-slim to 3.14-slim in Dockerfile
>>>>>>> 5b242541

### Removed
- All Vercel infrastructure (api/, vercel.json, package.json)
- Old pool management code (pool_service.py, old handlers)
- Redis dependency (preparing for PostgreSQL migration)
- **Temporary documentation files** (INIT_DEPLOYMENT.md, LEGEND.md, DEPLOYMENT.md, PHASE_*_STATUS.md, PRIVACY_CLEANUP_SUMMARY.md, VERIFICATION.md, WAITING_FOR_REVIEW.md)
  - Content consolidated into PRPs and README.md
  - Enforcing strict documentation location policy

## [0.1.0] - 2025-10-26 🎉 WEEKEND CELEBRATION!

### Added
- Initial project setup
- Basic bot structure with aiogram 3.x
- Development environment configuration<|MERGE_RESOLUTION|>--- conflicted
+++ resolved
@@ -24,40 +24,29 @@
 - **PRP-011: Canary deployment & sister bot communication system**
 - CONTRIBUTING.md with complete contribution guide
 - Infrastructure workflow documentation in AGENTS.md
-<<<<<<< HEAD
+- Claude Code GitHub Actions workflow for AI-powered code assistance
+- Pre-commit configuration with ruff linter and formatter hooks
 - **PRP-003: PostgreSQL database foundation (11 tests passing)**
   - User, Message, Fact, Stat models with SQLAlchemy
   - Alembic migrations for database versioning
   - Async database connection with connection pooling
   - Linear message history for RAG
   - Bilingual support (ru/en) in messages
-- **Pre-commit hooks for automated code quality**
-  - Ruff linting and formatting
-  - MyPy type checking
-  - YAML validation, file checks
-  - Automated test execution before commit
 - **PRP-012: Analytics & Observability framework**
   - Research completed on LangSmith, Prometheus, Grafana
   - Comprehensive analytics requirements defined
   - Privacy-first approach with GDPR compliance
-=======
-- Claude Code GitHub Actions workflow for AI-powered code assistance
-- Pre-commit configuration with ruff linter and formatter hooks
->>>>>>> 5b242541
 
 ### Changed
 - Migrated from Vercel to GitHub Container Registry
 - Completely rewrote README.md for waifu bot architecture
 - Updated .env.example with new required variables
 - Deploy workflow reads version.txt and creates GitHub releases
-<<<<<<< HEAD
+- Upgraded Python from 3.11-slim to 3.14-slim in Dockerfile
 - **Enhanced CONTRIBUTING.md with pre-commit workflow**
   - Automated quality checks before commits
   - Step-by-step setup instructions
   - Pre-commit hook testing guide
-=======
-- Upgraded Python from 3.11-slim to 3.14-slim in Dockerfile
->>>>>>> 5b242541
 
 ### Removed
 - All Vercel infrastructure (api/, vercel.json, package.json)
