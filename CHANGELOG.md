# Changelog

All notable changes to DCMaidBot will be documented in this file.

The format is based on [Keep a Changelog](https://keepachangelog.com/en/1.0.0/),
and this project adheres to [Semantic Versioning](https://semver.org/spec/v2.0.0.html).

## [Unreleased]

### Added
- PRP-001: Infrastructure cleanup and GitHub Container Registry deployment
- Multi-stage Dockerfile for optimized production builds
- GitHub Actions workflow for GHCR deployment
- AGENTS.md with core goal and 10 PRPs
- Initial waifu personality handler
- Admin-only middleware for beloved admins
- Comprehensive test suite (9 tests)
- Kubernetes deployment guide in README.md and PRP-001
- Documentation rules in AGENTS.md (5 allowed locations only)
- Telegram chat import capability in PRP-004
- CLAUDE.md as symlink to AGENTS.md
- Version management with version.txt and CHANGELOG.md
- **PR #15 to uz0/core-charts with Helm charts** (updated with health probes)
- **PRP-011: Canary deployment & sister bot communication system**
- CONTRIBUTING.md with complete contribution guide
- Infrastructure workflow documentation in AGENTS.md
- Claude Code GitHub Actions workflow for AI-powered code assistance
- Pre-commit configuration with ruff linter and formatter hooks
- **PRP-003: PostgreSQL database foundation (11 tests passing)**
  - User, Message, Fact, Stat models with SQLAlchemy
  - Alembic migrations for database versioning
  - Async database connection with connection pooling
  - Linear message history for RAG
  - Bilingual support (ru/en) in messages
- **PRP-012: Analytics & Observability framework**
  - Research completed on LangSmith, Prometheus, Grafana
  - Comprehensive analytics requirements defined
  - Privacy-first approach with GDPR compliance
- **PRP-013: Production E2E Testing with Test Bot**
  - Automated production testing design using separate test bot
  - Real Telegram API calls to verify deployed features
  - Smoke tests and full regression test suite
  - GitHub Actions integration for post-deploy verification

### Changed
- Migrated from Vercel to GitHub Container Registry
- Completely rewrote README.md for waifu bot architecture
- Updated .env.example with new required variables
- Deploy workflow reads version.txt and creates GitHub releases
- **Downgraded Python from 3.14-slim to 3.13-slim** (hotfix for pydantic-core build issue)
<<<<<<< HEAD

### Fixed
- **CRITICAL: Added bot_webhook.py to Docker image** (emergency fix for production crash)
  - Dockerfile CMD referenced bot_webhook.py but file was not copied
  - Caused all pods to enter CrashLoopBackOff state
  - Fixed by adding COPY bot_webhook.py to Dockerfile
=======
>>>>>>> c57c2b04
- **Enhanced CONTRIBUTING.md with pre-commit workflow**
  - Automated quality checks before commits
  - Step-by-step setup instructions
  - Pre-commit hook testing guide

### Removed
- All Vercel infrastructure (api/, vercel.json, package.json)
- Old pool management code (pool_service.py, old handlers)
- Redis dependency (preparing for PostgreSQL migration)
- **Temporary documentation files** (INIT_DEPLOYMENT.md, LEGEND.md, DEPLOYMENT.md, PHASE_*_STATUS.md, PRIVACY_CLEANUP_SUMMARY.md, VERIFICATION.md, WAITING_FOR_REVIEW.md)
  - Content consolidated into PRPs and README.md
  - Enforcing strict documentation location policy

## [0.1.0] - 2025-10-26 🎉 WEEKEND CELEBRATION!

### Added
- Initial project setup
- Basic bot structure with aiogram 3.x
- Development environment configuration<|MERGE_RESOLUTION|>--- conflicted
+++ resolved
@@ -48,19 +48,16 @@
 - Updated .env.example with new required variables
 - Deploy workflow reads version.txt and creates GitHub releases
 - **Downgraded Python from 3.14-slim to 3.13-slim** (hotfix for pydantic-core build issue)
-<<<<<<< HEAD
+- **Enhanced CONTRIBUTING.md with pre-commit workflow**
+  - Automated quality checks before commits
+  - Step-by-step setup instructions
+  - Pre-commit hook testing guide
 
 ### Fixed
 - **CRITICAL: Added bot_webhook.py to Docker image** (emergency fix for production crash)
   - Dockerfile CMD referenced bot_webhook.py but file was not copied
   - Caused all pods to enter CrashLoopBackOff state
   - Fixed by adding COPY bot_webhook.py to Dockerfile
-=======
->>>>>>> c57c2b04
-- **Enhanced CONTRIBUTING.md with pre-commit workflow**
-  - Automated quality checks before commits
-  - Step-by-step setup instructions
-  - Pre-commit hook testing guide
 
 ### Removed
 - All Vercel infrastructure (api/, vercel.json, package.json)
