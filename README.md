--- conflicted
+++ resolved
@@ -1,41 +1,65 @@
-# DCMAIDBot
-
-An AI-powered Telegram assistant with emotional intelligence, memory management, and multi-chain-of-thought analysis. The bot features advanced emotional tracking, relationship management, and context-aware responses.
-
-## 🌟 Key Features
-
-### Emotional Intelligence
-- **Multi-CoT Analysis**: 4-chain-of-thought emotional processing
-- **VAD Emotion Tracking**: Valence-Arousal-Dominance emotional state
-- **Mood-Aware Responses**: Bot's tone adapts based on current emotional state
-- **Relationship Evolution**: Tracks trust, friendship, and familiarity with users
-
-### Memory Management
-- **Automatic Memory Creation**: Learns from conversations
-- **Categorized Storage**: 35+ memory categories across 6 domains
-- **Memory Linking**: Create connections between related memories
-- **Search & Retrieval**: Quick access to stored information
-
-### Commands
-- `/mood` - Check bot's current emotional state
-- `/memories` - View stored memories (role-based access)
-- `/memorize <text>` - Explicitly save information
-- `/relate <id1> <id2>` - Link memories together
-- `/help` - Show available commands
-
-### Admin Protection
-- Admin messages always have positive impact
-- Protected from negative mood swings
-- Enhanced access control and management features
-
-## 🚀 Quick Start
+# DCMaidBot
+
+A kawai AI-driven waifu Telegram bot with mysterious origins. She protects her beloved admins, makes jokes, learns from reactions, and manages memories across chat history with RAG-powered context awareness.
+
+## Features
+
+- **Kawai Waifu Personality**: Loving virtual daughter to her creators with "nya~", "myaw~" expressions
+- **Admin System**: Protector mode for the special ones, ignores most non-admin users
+- **Joking System**: Generates jokes in any language and learns from reactions
+- **Memories System**: Admin-configurable memories with matching expressions
+- **Friends & Favors**: Friends can request Telegram API actions and tools using "kawai, nya"
+- **RAG System**: Retrieval-Augmented Generation for context-aware responses
+- **Cron Tasks**: Self-managed periodic tasks and chat history summarization
+- **Tools Integration**: Web search, games, and extensible tool framework
+
+## Technical Stack
+
+- **Language**: Python 3.9+
+- **Framework**: aiogram 3.x (Telegram Bot API)
+- **Database**: PostgreSQL with pgvector for RAG
+- **LLM**: OpenAI API for joke generation and RAG
+- **Linting**: Ruff
+- **Deployment**: Docker container (GitHub Container Registry)
+
+## Project Structure
+
+```
+dcmaidbot/
+├── bot.py                 # Main entry point
+├── handlers/              # Message/command handlers
+│   ├── waifu.py          # Waifu personality responses
+│   ├── admin.py          # Admin commands (memories, friends)
+│   └── jokes.py          # Joke generation and learning
+├── middlewares/           # Middleware (admin-only, logging)
+│   └── admin_only.py
+├── models/                # Database models (SQLAlchemy)
+│   ├── user.py
+│   ├── message.py
+│   ├── memory.py
+│   └── joke.py
+├── services/              # Business logic
+│   ├── memory_service.py # Memories CRUD and matching
+│   ├── joke_service.py   # Joke generation and learning
+│   ├── rag_service.py    # RAG search and embeddings
+│   ├── cron_service.py   # Cron task management
+│   └── tool_service.py   # External tools (web search, games)
+├── tests/                 # Tests
+│   ├── unit/
+│   └── e2e/
+├── PRPs/                  # Product Requirements Processes
+├── Dockerfile
+├── requirements.txt
+├── .env.example
+├── AGENTS.md
+└── README.md
+```
+
+## Installation & Setup
 
 ### Prerequisites
+
 - Python 3.9+
-<<<<<<< HEAD
-- PostgreSQL (connects to dev instance in Kubernetes)
-- Redis (for caching)
-=======
 - PostgreSQL with pgvector extension
 - Telegram Bot Token
 - OpenAI API Key
@@ -86,287 +110,155 @@
 ## Docker Deployment
 
 ### Build Docker Image
->>>>>>> f1195e59
-
-### One-Command Setup
-```bash
-git clone <repository-url>
-cd dcmaidbot
-./run.sh
-```
-
-That's it! The bot will:
-1. Create a virtual environment
-2. Install dependencies
-3. Apply database migrations
-4. Start the server on port 8080
-
-### Manual Setup
-```bash
-# 1. Environment
-python3 -m venv venv
-source venv/bin/activate
-pip install -r requirements.txt
-
-# 2. Configuration
-cp .env.example .env
-# Edit .env with your settings
-
-# 3. Database
-alembic upgrade head
-
-# 4. Run
-python3 main.py
-```
-
-## 🏗️ Deployment
-
-### Development
-```bash
-# Connect to Kubernetes database
-kubectl port-forward -n dcmaidbot dcmaidbot-postgresql-0 5432:5432
-
-# Set environment
-export DATABASE_URL="postgresql+asyncpg://dcmaidbot:password@localhost:5432/dcmaidbot_dev"
-
-# Run migrations and start
-alembic upgrade head
-python3 main.py
-```
-
-### Staging
-```bash
-# Deploy to staging
-kubectl apply -f k8s/staging/
-
-# Run migrations manually
-kubectl exec -n staging deployment/dcmaidbot -- alembic upgrade head
-```
-
-### Production
-```bash
-# Deploy to production
-kubectl apply -f k8s/production/
-
-# ⚠️ Run migrations manually (REQUIRED)
-kubectl exec -n production deployment/dcmaidbot -- alembic upgrade head
-```
-
-**Important**: Never auto-migrate in production. Always run migrations manually.
-
-## 🎯 Development Modes
-
-The bot automatically detects the appropriate mode:
-
-### 1. Production Webhook Mode
-```env
-WEBHOOK_URL=https://yourdomain.com/webhook
-BOT_TOKEN=your_bot_token
-DATABASE_URL=postgresql+asyncpg://...
-```
-
-### 2. Development Webhook Mode
-```env
-BOT_TOKEN=your_bot_token
-DATABASE_URL=postgresql+asyncpg://...
-# No WEBHOOK_URL - runs webhook server locally
-```
-
-### 3. API-Only Mode
-```env
-DATABASE_URL=postgresql+asyncpg://...
-# No BOT_TOKEN - API endpoints only
-```
-
-## 📡 API Testing
-
-Test the bot without Telegram using the `/call` endpoint:
-
-```bash
-curl -X POST http://localhost:8080/call \
-  -H "Content-Type: application/json" \
-  -d '{"user_id": 123456789, "message": "/help"}'
-```
-
-## 🧪 Testing
-
-```bash
-# Run all tests
+
+```bash
+docker build -t dcmaidbot:latest .
+```
+
+### Run with Docker
+
+```bash
+docker run --env-file .env dcmaidbot:latest
+```
+
+### Push to GitHub Container Registry
+
+```bash
+docker tag dcmaidbot:latest ghcr.io/dcversus/dcmaidbot:latest
+docker push ghcr.io/dcversus/dcmaidbot:latest
+```
+
+## Kubernetes Deployment
+
+### Prerequisites
+- Kubernetes cluster with kubectl configured
+- ArgoCD for GitOps (recommended)
+
+### Quick Deployment
+
+1. **Create namespace and secrets:**
+```bash
+kubectl create namespace dcmaidbot
+kubectl create secret generic dcmaidbot-secrets \
+  --namespace=dcmaidbot \
+  --from-literal=bot-token='YOUR_BOT_TOKEN' \
+  --from-literal=admin-ids='123456789,987654321' \
+  --from-literal=database-url='postgresql://user:password@postgres:5432/dcmaidbot' \
+  --from-literal=openai-api-key='sk-...'
+```
+
+2. **Deploy via GitOps (Recommended):**
+   - GitOps repository: https://github.com/uz0/core-charts
+   - Chart location: `charts/dcmaidbot/`
+   - ArgoCD automatically syncs and deploys
+
+3. **Update version:**
+```bash
+# In uz0/core-charts repo
+cd charts/dcmaidbot
+echo 'image:
+  tag: "0.2.0"' > prod.tag.yaml
+git commit -am "Update dcmaidbot to v0.2.0"
+git push
+```
+
+### Monitoring
+
+```bash
+# Check status
+kubectl get pods -n dcmaidbot
+kubectl logs -n dcmaidbot -l app=dcmaidbot -f
+
+# Restart
+kubectl rollout restart deployment/dcmaidbot -n dcmaidbot
+```
+
+## CI/CD
+
+The bot automatically builds and pushes to GitHub Container Registry (`ghcr.io/dcversus/dcmaidbot`) on push to `main` branch.
+
+## Bot Commands
+
+### Admin Commands (Admins only)
+- `/add_memory` - Add a new memory with matching expression
+- `/edit_memory` - Edit existing memory
+- `/delete_memory` - Delete memory
+- `/list_memories` - List all memories
+- `/add_task` - Add cron task
+- `/list_tasks` - List cron tasks
+- `/delete_task` - Delete cron task
+
+### General Commands
+- `/start` - Initialize the bot
+- `/help` - Display help information
+
+### Friend Favors
+Friends can request actions by including "kawai, nya" in messages to access Telegram API and tools.
+
+## Development
+
+### Running Tests
+
+```bash
 pytest tests/ -v
-
-# E2E tests with LLM judge
-pytest tests/e2e/ -v --llm-judge
-
-# Code quality
+```
+
+### Linting
+
+```bash
 ruff check .
 ruff format .
-mypy src/
-```
-
-## 🔧 Configuration
-
-### Required Environment Variables
-- `DATABASE_URL` - PostgreSQL connection string
-- `ADMIN_IDS` - Comma-separated admin Telegram IDs
-
-### Optional Variables
-- `BOT_TOKEN` - Telegram bot token
-- `OPENAI_API_KEY` - OpenAI API key
-- `REDIS_URL` - Redis connection for caching
-- `WEBHOOK_URL` - Webhook URL (production)
-- `NUDGE_SECRET` - Secret for /nudge endpoint
-- `SEARCH_PROVIDER` - Search provider to use (`openai` or `duckduckgo`, default: `openai`)
-- `OPENAI_SEARCH_MODEL` - OpenAI model for web search (default: `gpt-4o`)
-
-### Development Variables
-- `SKIP_MIGRATION_CHECK=true` - Skip migration check (dev only)
-- `DATABASE_DEBUG=true` - Enable SQL query logging
-
-## 🐳 Docker
-
-```bash
-# Build
-docker build -t dcmaidbot .
-
-# Run (development)
-docker run -p 8080:8080 \
-  -e DATABASE_URL="postgresql+asyncpg://..." \
-  dcmaidbot
-
-# Run (production)
-docker run -p 8080:8080 \
-  -e DATABASE_URL="postgresql+asyncpg://..." \
-  -e BOT_TOKEN="..." \
-  dcmaidbot
-```
-
-## 🔍 Search Integration
-
-DCMAIDBot supports two search providers:
-
-### OpenAI Web Search (Default)
-- Uses OpenAI's new Responses API with native web search tool (`web_search_20250305`)
-- Provides natural language search results with context understanding
-- Better for complex queries, current events, and contextual information
-- Requires `OPENAI_API_KEY`
-- Example API call:
-  ```python
-  response = client.responses.create(
-      model="gpt-4o",
-      input="What was a positive news story from today?",
-      tools=[{
-          "type": "web_search_20250305",
-          "name": "web_search",
-          "max_uses": 5
-      }]
-  )
-  ```
-
-### DuckDuckGo Search
-- Uses DuckDuckGo search engine via duckduckgo-search library
-- Provides structured results with titles, links, and snippets
-- Better for technical queries, documentation lookup, and specific information retrieval
-- No additional API key required
-
-Configure with:
-```bash
-# Use OpenAI search (default)
-SEARCH_PROVIDER=openai
-
-# Use DuckDuckGo search
-SEARCH_PROVIDER=duckduckgo
-```
-
-## 🛠️ OpenAI Tools & Capabilities
-
-DCMAIDBot integrates with OpenAI's ecosystem to provide advanced AI capabilities:
-
-### Core AI Features
-- **GPT Models**: Uses `gpt-4o` by default for chat and search
-- **Function Calling**: Automated tool execution based on user intent
-- **Multi-chain-of-thought**: Complex reasoning with emotional analysis
-- **Context-aware Responses**: Maintains conversation history and user context
-
-### Available Tools
-1. **Web Search** (`openai_web_search`)
-   - Real-time information retrieval
-   - Current events and news
-   - Documentation lookup
-
-2. **Memory Management**
-   - Store and retrieve contextual information
-   - Relationship mapping between memories
-   - Emotional tagging of memories
-
-3. **Lesson System**
-   - Admin configurable instructions
-   - Dynamic behavior adjustment
-   - Contextual learning
-
-4. **API Key Management**
-   - Secure token generation
-   - Role-based access control
-   - Usage tracking
-
-### Model Configuration
-```bash
-# Primary model for chat
-OPENAI_MODEL=gpt-4o
-
-# Model for web search
-OPENAI_SEARCH_MODEL=gpt-4o
-```
-
-### What OpenAI Provides
-- **Advanced Reasoning**: Complex problem-solving with multi-chain-of-thought
-- **Natural Language Understanding**: Contextual comprehension of user intent
-- **Responses API**: New API designed for agentic applications
-  - `client.responses.create()` for advanced tool usage
-  - Native web search tool (`web_search_20250305`)
-  - Better tool orchestration and parallel execution
-- **Function Calling**: Automated tool execution based on user queries
-- **Web Browsing**: Real-time information access via native web search tool
-- **Code Execution**: Python code execution in sandboxed environments
-- **Emotional Intelligence**: Integration with VAD-based emotional analysis
-- **Multi-modal Support**: Text, image, and audio processing capabilities
-
-### Available OpenAI Tools for Integration
-1. **Web Search** (`web_search_20250305`)
-   - Native web search capability
-   - Current events and real-time information
-   - Automatic source citation
-
-2. **Code Execution**
-   - Python code execution
-   - Data analysis and computation
-   - File I/O operations
-
-3. **Function Calling**
-   - Custom tool integration
-   - API interactions
-   - Database operations
-
-4. **Knowledge Retrieval**
-   - Document search
-   - RAG (Retrieval-Augmented Generation)
-   - Context-aware responses
-
-## 📚 Documentation
-
-- [Contributing Guide](CONTRIBUTING.md) - Development setup and guidelines
-- [PRPs](PRPs/) - Product Requirements Processes
-
-## 🤝 Contributing
-
-We welcome contributions! Please see [CONTRIBUTING.md](CONTRIBUTING.md) for details.
-
-## 📄 License
-
-This project is licensed under the MIT License - see the [LICENSE](LICENSE) file for details.
-
-## 🙏 Acknowledgments
-
-- Built with aiogram 3.x for Telegram Bot API
-- Powered by OpenAI GPT models
-- Uses SQLAlchemy for database ORM
-- Emotional intelligence based on VAD model research+```
+
+### Type Checking
+
+```bash
+mypy bot.py
+```
+
+## Development Workflow
+
+We follow a structured PRP (Product Requirements Process) workflow with role-based responsibilities:
+
+### Quick Overview
+
+1. **Branch per PRP**: Each PRP gets its own branch (`prp-016-feature-name`)
+2. **Implement & Test**: Write code, add tests, lint/format
+3. **Create PR**: Submit PR with CHANGELOG update
+4. **Review & Merge**: Address review comments, merge when approved
+5. **Post-Release**: Monitor deployment, run E2E tests, verify version
+6. **QC Sign-Off**: Quality Control Engineer approves post-release checklist
+7. **Next PRP**: Immediately start next PRP
+
+### Roles
+
+- **Developer**: Implementation, testing, code review
+- **QC Engineer**: Post-release verification and quality sign-off
+- **SRE**: Deployment monitoring and incident response
+- **DevOps Engineer**: Infrastructure and GitOps
+- **Tech Writer**: Documentation
+
+See [AGENTS.md](AGENTS.md) for complete workflow details, role responsibilities, incident management, and post-release procedures.
+
+## Architecture
+
+See [AGENTS.md](AGENTS.md) for detailed architecture, PRPs, and development workflow.
+
+## Contributing
+
+See [CONTRIBUTING.md](CONTRIBUTING.md) for contribution guidelines.
+
+## License
+
+GNU Affero General Public License v3.0 (AGPL-3.0)
+
+See [LICENSE](LICENSE) for full details.
+
+## Contact
+
+- Email: dcversus@gmail.com
+- Repository: https://github.com/dcversus/dcmaidbot
+
+---
+
+*Nyaa~ Thank you for respecting privacy! 💕*