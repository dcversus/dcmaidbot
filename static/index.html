<!DOCTYPE html>
<html lang="en">
<head>
    <meta charset="UTF-8">
    <meta name="viewport" content="width=device-width, initial-scale=1.0">
    <title>Lilith (DCMaidBot) 💕 - Your Kawaii AI Companion</title>
    <style>
        /* ============================================
           CHIBI ANIME KAWAII DESIGN SYSTEM
           Light, cute, and cartoon-style
           ============================================ */

        @import url('https://fonts.googleapis.com/css2?family=Nunito:wght@300;400;600;700;800&family=Patrick+Hand&display=swap');

        * {
            margin: 0;
            padding: 0;
            box-sizing: border-box;
        }

        :root {
            /* Kawaii Pastel Color Palette */
            --pink-light: #FFB3D9;
            --pink-main: #FF69B4;
            --pink-dark: #FF1493;
            --purple-light: #E6D5F5;
            --purple-main: #B8A4D4;
            --blue-light: #B8E6FF;
            --blue-main: #87CEEB;
            --orange-warm: #FFB347;
            --yellow-soft: #FFF5BA;
            --green-mint: #B4F5D0;
            --peach: #FFDAB9;
            --lavender: #E6E6FA;

            /* Neutrals */
            --white: #FFFFFF;
            --cream: #FFF9F0;
            --gray-light: #F5F5F5;
            --gray-mid: #CCCCCC;
            --gray-text: #666666;
            --black-soft: #333333;

            /* Shadows & Effects */
            --shadow-sm: 0 2px 8px rgba(255, 105, 180, 0.1);
            --shadow-md: 0 4px 16px rgba(255, 105, 180, 0.15);
            --shadow-lg: 0 8px 32px rgba(255, 105, 180, 0.2);
            --glow: 0 0 20px rgba(255, 182, 217, 0.6);

            /* Spacing */
            --space-xs: 0.5rem;
            --space-sm: 1rem;
            --space-md: 1.5rem;
            --space-lg: 2rem;
            --space-xl: 3rem;

            /* Border Radius */
            --radius-sm: 8px;
            --radius-md: 16px;
            --radius-lg: 24px;
            --radius-round: 50%;
        }

        body {
            font-family: 'Nunito', sans-serif;
            background: linear-gradient(135deg, var(--lavender) 0%, var(--blue-light) 50%, var(--pink-light) 100%);
            color: var(--black-soft);
            line-height: 1.6;
            min-height: 100vh;
            overflow-x: hidden;
        }

        /* ============================================
           HERO SECTION - SERIOUS & INFORMATIVE
           ============================================ */

        .hero {
            min-height: 100vh;
            display: flex;
            flex-direction: column;
            justify-content: center;
            align-items: center;
            padding: var(--space-xl) var(--space-md);
            position: relative;
            background: var(--white);
            box-shadow: var(--shadow-lg);
        }

        .hero::before {
            content: '💕';
            position: absolute;
            top: 5%;
            left: 10%;
            font-size: 3rem;
            opacity: 0.2;
            animation: float 6s ease-in-out infinite;
        }

        .hero::after {
            content: '🌸';
            position: absolute;
            bottom: 10%;
            right: 10%;
            font-size: 3rem;
            opacity: 0.2;
            animation: float 8s ease-in-out infinite reverse;
        }

        @keyframes float {
            0%, 100% {
                transform: translateY(0px);
            }
            50% {
                transform: translateY(-20px);
            }
        }

        .hero-content {
            max-width: 800px;
            text-align: center;
            background: linear-gradient(135deg, var(--pink-light) 0%, var(--purple-light) 100%);
            padding: var(--space-xl);
            border-radius: var(--radius-lg);
            box-shadow: var(--shadow-lg);
            position: relative;
            z-index: 1;
        }

        .hero-title {
            font-size: 3.5rem;
            font-weight: 800;
            color: var(--pink-dark);
            margin-bottom: var(--space-md);
            text-shadow: 2px 2px 4px rgba(255, 105, 180, 0.3);
            line-height: 1.2;
        }

        .hero-subtitle {
            font-size: 1.5rem;
            color: var(--gray-text);
            margin-bottom: var(--space-lg);
            font-weight: 400;
        }

        .hero-description {
            font-size: 1.1rem;
            color: var(--black-soft);
            margin-bottom: var(--space-md);
            text-align: left;
            line-height: 1.8;
        }

        .hero-description strong {
            color: var(--pink-main);
            font-weight: 700;
        }

        .features-list {
            text-align: left;
            margin: var(--space-lg) 0;
            list-style: none;
        }

        .features-list li {
            margin: var(--space-sm) 0;
            padding-left: 2rem;
            position: relative;
            font-size: 1.05rem;
        }

        .features-list li::before {
            content: '✨';
            position: absolute;
            left: 0;
            font-size: 1.2rem;
        }

        .hero-meta {
            display: flex;
            gap: var(--space-md);
            justify-content: center;
            flex-wrap: wrap;
            margin: var(--space-lg) 0;
        }

        .meta-badge {
            display: inline-flex;
            align-items: center;
            gap: var(--space-xs);
            background: var(--white);
            padding: var(--space-xs) var(--space-md);
            border-radius: var(--radius-lg);
            font-weight: 600;
            box-shadow: var(--shadow-sm);
            font-size: 0.95rem;
        }

        .meta-badge.license {
            color: var(--purple-main);
        }

        .meta-badge.version {
            color: var(--blue-main);
        }

        .cta-buttons {
            display: flex;
            gap: var(--space-md);
            justify-content: center;
            flex-wrap: wrap;
            margin-top: var(--space-xl);
        }

        .btn {
            display: inline-flex;
            align-items: center;
            gap: var(--space-xs);
            padding: var(--space-md) var(--space-xl);
            border-radius: var(--radius-lg);
            font-size: 1.1rem;
            font-weight: 700;
            text-decoration: none;
            transition: all 0.3s ease;
            cursor: pointer;
            border: none;
            box-shadow: var(--shadow-md);
        }

        .btn-primary {
            background: linear-gradient(135deg, var(--pink-main) 0%, var(--pink-dark) 100%);
            color: var(--white);
        }

        .btn-primary:hover {
            transform: translateY(-2px) scale(1.05);
            box-shadow: var(--shadow-lg), var(--glow);
        }

        .btn-secondary {
            background: var(--white);
            color: var(--pink-main);
            border: 2px solid var(--pink-main);
        }

        .btn-secondary:hover {
            background: var(--pink-main);
            color: var(--white);
            transform: translateY(-2px);
        }

        .scroll-hint {
            margin-top: var(--space-xl);
            font-size: 0.9rem;
            color: var(--gray-mid);
            animation: bounce 2s ease-in-out infinite;
        }

        @keyframes bounce {
            0%, 100% {
                transform: translateY(0);
            }
            50% {
                transform: translateY(-10px);
            }
        }

        /* ============================================
           MULTI-ROOM SYSTEM - VERTICAL SCROLLING
           ============================================ */

        html {
            scroll-behavior: smooth;
            scroll-snap-type: y mandatory;
        }

        .room-container {
            min-height: 100vh;
            padding: var(--space-xl) var(--space-md);
            position: relative;
            scroll-snap-align: start;
            scroll-snap-stop: always;
        }

        /* Lilith's Room specific styling */
        #lilith-room {
            background: url('/static/lilith-room-background.png') center center / cover no-repeat, linear-gradient(180deg, var(--cream) 0%, var(--yellow-soft) 100%);
        }

        /* Parents' Room specific styling */
        #parents-room {
            background: linear-gradient(180deg, #1a1a2e 0%, #2d2d44 100%);
        }

        #parents-room .room-title {
            color: var(--pink-light);
        }

        #parents-room .room-subtitle {
            color: var(--lavender);
        }

        /* Kitchen specific styling */
        #kitchen-room {
            background: linear-gradient(180deg, #FFF9E6 0%, #FFE4B5 100%);
        }

        /* Pool specific styling */
        #pool-room {
            background: linear-gradient(180deg, #87CEEB 0%, #4682B4 100%);
        }

        #pool-room .room-title {
            color: var(--white);
            text-shadow: 2px 2px 4px rgba(0, 0, 0, 0.3);
        }

        #pool-room .room-subtitle {
            color: var(--white);
            opacity: 0.9;
        }

        /* Garden specific styling */
        #garden-room {
            background: linear-gradient(180deg, #90EE90 0%, #228B22 100%);
        }

        #garden-room .room-title {
            color: var(--white);
            text-shadow: 2px 2px 4px rgba(0, 0, 0, 0.4);
        }

        #garden-room .room-subtitle {
            color: var(--white);
            opacity: 0.95;
        }

        .room-title {
            text-align: center;
            font-size: 2.5rem;
            color: var(--pink-dark);
            margin-bottom: var(--space-lg);
            font-family: 'Patrick Hand', cursive;
            text-shadow: 2px 2px 0 var(--pink-light);
        }

        .room-subtitle {
            text-align: center;
            font-size: 1.2rem;
            color: var(--gray-text);
            margin-bottom: var(--space-xl);
            font-style: italic;
        }

        /* Room Grid Layout */
        .room-grid {
            max-width: 1400px;
            margin: 0 auto;
            display: grid;
            grid-template-columns: repeat(auto-fit, minmax(250px, 1fr));
            gap: var(--space-md);
            padding: var(--space-md);
            background: rgba(255, 255, 255, 0.15);
            border-radius: var(--radius-lg);
            box-shadow: var(--shadow-lg);
            backdrop-filter: blur(8px) brightness(0.7);
        }

        /* Widget Base Styles */
        .widget {
            background: rgba(255, 255, 255, 0.75);
            backdrop-filter: blur(10px);
            border-radius: var(--radius-md);
            padding: var(--space-md);
            box-shadow: var(--shadow-sm);
            transition: all 0.3s ease;
            cursor: pointer;
            position: relative;
            overflow: hidden;
            border: 3px solid rgba(255, 255, 255, 0.5);
        }

        .widget:hover {
            transform: translateY(-8px) scale(1.02);
            box-shadow: var(--shadow-lg), 0 0 30px rgba(255, 105, 180, 0.4);
            border-color: var(--pink-main);
        }

        .widget::before {
            content: '';
            position: absolute;
            top: -50%;
            left: -50%;
            width: 200%;
            height: 200%;
            background: radial-gradient(circle, rgba(255, 182, 217, 0.2) 0%, transparent 70%);
            opacity: 0;
            transition: opacity 0.3s ease;
            pointer-events: none;
        }

        .widget:hover::before {
            opacity: 1;
            animation: pulse 2s ease-in-out infinite;
        }

        @keyframes pulse {
            0%, 100% {
                opacity: 1;
            }
            50% {
                opacity: 0.6;
            }
        }

        /* Widget Glow Effect on Hover */
        .widget::after {
            content: '';
            position: absolute;
            inset: -5px;
            background: linear-gradient(45deg, var(--pink-main), var(--pink-dark), var(--purple-main));
            border-radius: inherit;
            opacity: 0;
            z-index: -1;
            filter: blur(20px);
            transition: opacity 0.3s ease;
        }

        .widget:hover::after {
            opacity: 0.5;
        }

        /* ============================================
           EASTER EGG SYSTEM (Phase 2)
           ============================================ */

        .easter-egg-counter {
            position: fixed;
            top: 90px;
            right: 20px;
            background: linear-gradient(135deg, var(--purple-main) 0%, var(--pink-main) 100%);
            padding: var(--space-sm) var(--space-md);
            border-radius: var(--radius-lg);
            box-shadow: var(--shadow-lg);
            z-index: 9998;
            display: flex;
            align-items: center;
            gap: var(--space-xs);
            font-weight: 700;
            color: var(--white);
            font-size: 0.95rem;
            transition: all 0.3s ease;
        }

        .easter-egg-counter:hover {
            transform: scale(1.05);
        }

        .easter-egg-trigger {
            position: absolute;
            cursor: pointer;
            opacity: 0.15;
            filter: grayscale(100%) brightness(0.8);
            transition: all 0.4s ease;
            border-radius: var(--radius-sm);
            overflow: hidden;
            z-index: 5;
        }

        .easter-egg-trigger:hover {
            opacity: 0.8;
            filter: grayscale(0%) brightness(1);
            transform: scale(1.1);
            box-shadow: 0 0 20px rgba(255, 215, 0, 0.8);
        }

        .easter-egg-trigger:not(.found) {
            animation: eggPulse 3s infinite;
        }

        @keyframes eggPulse {
            0%, 100% {
                opacity: 0.15;
            }
            50% {
                opacity: 0.35;
            }
        }

        .easter-egg-trigger.found {
            opacity: 1;
            filter: grayscale(0%) brightness(1);
            pointer-events: none;
        }

        .easter-egg-trigger img {
            width: 100%;
            height: 100%;
            object-fit: cover;
        }

        /* Easter Egg Discovery Notification */
        .easter-egg-notification {
            position: fixed;
            top: 50%;
            left: 50%;
            transform: translate(-50%, -50%);
            background: linear-gradient(135deg, var(--pink-light) 0%, var(--purple-light) 100%);
            padding: var(--space-xl);
            border-radius: var(--radius-lg);
            box-shadow: var(--shadow-lg);
            z-index: 10001;
            text-align: center;
            opacity: 0;
            pointer-events: none;
            transition: opacity 0.3s ease;
        }

        .easter-egg-notification.active {
            opacity: 1;
            animation: eggFoundBounce 0.6s ease;
        }

        @keyframes eggFoundBounce {
            0% {
                transform: translate(-50%, -50%) scale(0.5);
            }
            50% {
                transform: translate(-50%, -50%) scale(1.1);
            }
            100% {
                transform: translate(-50%, -50%) scale(1);
            }
        }

        .easter-egg-notification h3 {
            font-size: 1.8rem;
            color: var(--pink-dark);
            margin-bottom: var(--space-sm);
        }

        .easter-egg-notification p {
            font-size: 1.1rem;
            color: var(--black-soft);
        }

        /* ============================================
           PARENTS' ROOM WIDGET - SPECIAL INTERACTIVE ELEMENT
           ============================================ */

        .parents-bed-widget {
            grid-column: span 2;
            grid-row: span 2;
            min-height: 420px;
            background: linear-gradient(135deg, #1a1a2e 0%, #16213e 100%);
            position: relative;
            overflow: hidden;
            cursor: pointer;
            transition: all 0.4s ease;
        }

        .parents-bed-widget:hover {
            transform: translateY(-10px) scale(1.02);
            box-shadow: 0 20px 50px rgba(255, 105, 180, 0.4);
        }

        .parents-bed-widget::before {
            content: '';
            position: absolute;
            inset: 0;
            background: radial-gradient(circle at center, rgba(255, 182, 217, 0.1) 0%, transparent 70%);
            opacity: 0;
            transition: opacity 0.4s ease;
        }

        .parents-bed-widget:hover::before {
            opacity: 1;
        }

        .bed-lights-off {
            position: absolute;
            inset: 0;
            display: flex;
            flex-direction: column;
            align-items: center;
            justify-content: center;
            opacity: 1;
            transition: opacity 0.4s ease;
        }

        .parents-bed-widget:hover .bed-lights-off {
            opacity: 0;
        }

        .bed-lights-on {
            position: absolute;
            inset: 0;
            display: flex;
            flex-direction: column;
            align-items: center;
            justify-content: center;
            opacity: 0;
            transition: opacity 0.4s ease;
        }

        .parents-bed-widget:hover .bed-lights-on {
            opacity: 1;
        }

        .bed-emoji {
            font-size: 4rem;
            margin-bottom: var(--space-sm);
            filter: drop-shadow(0 4px 8px rgba(0, 0, 0, 0.3));
        }

        .bed-label {
            font-size: 1.2rem;
            font-weight: 600;
            color: var(--lavender);
            text-align: center;
        }

        /* ============================================
           DARK SOULS LOCATION DISCOVERY EFFECT
           ============================================ */

        @import url('https://fonts.googleapis.com/css2?family=Cinzel:wght@700&display=swap');

        .location-discovered {
            position: fixed;
            inset: 0;
            background: rgba(0, 0, 0, 0.95);
            backdrop-filter: blur(10px);
            display: flex;
            justify-content: center;
            align-items: center;
            z-index: 10002;
            opacity: 0;
            pointer-events: none;
        }

        .location-discovered.active {
            opacity: 1;
            animation: fadeInOut 4s ease forwards;
        }

        @keyframes fadeInOut {
            0% {
                opacity: 0;
            }
            15% {
                opacity: 1;
            }
            85% {
                opacity: 1;
            }
            100% {
                opacity: 0;
            }
        }

        .location-text {
            text-align: center;
        }

        .location-name {
            font-family: 'Cinzel', serif;
            font-size: clamp(2rem, 8vw, 72px);
            color: #fff;
            text-shadow: 0 0 20px rgba(255, 215, 0, 0.8), 0 0 40px rgba(255, 215, 0, 0.6);
            letter-spacing: 8px;
            animation: textReveal 3.5s ease forwards;
            margin-bottom: var(--space-sm);
        }

        .location-subtitle {
            font-family: 'Cinzel', serif;
            font-size: clamp(1rem, 3vw, 24px);
            color: #bbb;
            text-shadow: 0 0 10px rgba(255, 215, 0, 0.5);
            letter-spacing: 4px;
            animation: textReveal 3.5s ease forwards;
            animation-delay: 0.3s;
            opacity: 0;
        }

        @keyframes textReveal {
            0% {
                opacity: 0;
                transform: translateY(30px);
                filter: blur(10px);
            }
            20% {
                opacity: 1;
                transform: translateY(0);
                filter: blur(0);
            }
            80% {
                opacity: 1;
            }
            100% {
                opacity: 0;
                transform: translateY(-30px);
                filter: blur(10px);
            }
        }

        /* ============================================
           ROOM NAVIGATION UI (Phase 5)
           ============================================ */

        .room-navigation {
            position: fixed;
            right: 20px;
            top: 50%;
            transform: translateY(-50%);
            z-index: 9997;
            display: flex;
            flex-direction: column;
            gap: var(--space-sm);
        }

        .nav-button {
            width: 50px;
            height: 50px;
            border-radius: var(--radius-round);
            background: linear-gradient(135deg, var(--purple-main) 0%, var(--pink-main) 100%);
            border: none;
            color: var(--white);
            font-size: 1.5rem;
            cursor: pointer;
            display: flex;
            align-items: center;
            justify-content: center;
            box-shadow: var(--shadow-lg);
            transition: all 0.3s ease;
        }

        .nav-button:hover {
            transform: scale(1.1);
            box-shadow: 0 8px 20px rgba(255, 105, 180, 0.5);
        }

        .nav-button:disabled {
            opacity: 0.4;
            cursor: not-allowed;
        }

        .nav-button:disabled:hover {
            transform: scale(1);
        }

        .room-indicator {
            background: rgba(255, 255, 255, 0.9);
            backdrop-filter: blur(10px);
            padding: var(--space-sm) var(--space-md);
            border-radius: var(--radius-lg);
            box-shadow: var(--shadow-md);
            text-align: center;
            font-size: 0.85rem;
            font-weight: 600;
            color: var(--pink-dark);
        }

        .room-indicator .room-number {
            font-size: 1.2rem;
            display: block;
            margin-bottom: 2px;
        }

        .room-indicator .room-name {
            font-size: 0.75rem;
            color: var(--gray-text);
            display: block;
        }

        /* Scroll Progress Indicator */
        .scroll-progress {
            position: fixed;
            left: 20px;
            top: 50%;
            transform: translateY(-50%);
            z-index: 9997;
            display: flex;
            flex-direction: column;
            gap: 8px;
        }

        .progress-dot {
            width: 12px;
            height: 12px;
            border-radius: var(--radius-round);
            background: rgba(255, 255, 255, 0.3);
            border: 2px solid var(--pink-main);
            transition: all 0.3s ease;
            cursor: pointer;
        }

        .progress-dot.active {
            background: var(--pink-main);
            transform: scale(1.5);
            box-shadow: 0 0 10px rgba(255, 105, 180, 0.8);
        }

        .progress-dot:hover {
            background: var(--pink-light);
            transform: scale(1.3);
        }

        /* Mobile adjustments */
        @media (max-width: 768px) {
            .room-navigation {
                right: 10px;
            }

            .scroll-progress {
                left: 10px;
            }

            .nav-button {
                width: 45px;
                height: 45px;
                font-size: 1.2rem;
            }

            .room-indicator {
                font-size: 0.75rem;
                padding: 6px 10px;
            }
        }

        /* Widget Sizes */
        .widget.size-1x1 {
            grid-column: span 1;
            grid-row: span 1;
            min-height: 200px;
        }

        .widget.size-2x1 {
            grid-column: span 2;
            grid-row: span 1;
            min-height: 200px;
        }

        .widget.size-1x2 {
            grid-column: span 1;
            grid-row: span 2;
            min-height: 420px;
        }

        .widget.size-2x2 {
            grid-column: span 2;
            grid-row: span 2;
            min-height: 420px;
        }

        /* Widget Color Themes */
        .widget.theme-pink {
            background: linear-gradient(135deg, var(--pink-light) 0%, var(--white) 100%);
        }

        .widget.theme-purple {
            background: linear-gradient(135deg, var(--purple-light) 0%, var(--white) 100%);
        }

        .widget.theme-blue {
            background: linear-gradient(135deg, var(--blue-light) 0%, var(--white) 100%);
        }

        .widget.theme-green {
            background: linear-gradient(135deg, var(--green-mint) 0%, var(--white) 100%);
        }

        .widget.theme-yellow {
            background: linear-gradient(135deg, var(--yellow-soft) 0%, var(--white) 100%);
        }

        .widget.theme-peach {
            background: linear-gradient(135deg, var(--peach) 0%, var(--white) 100%);
        }

        /* Widget Content */
        .widget-icon {
            font-size: 3rem;
            margin-bottom: var(--space-sm);
            display: block;
            text-align: center;
            filter: drop-shadow(2px 2px 4px rgba(0, 0, 0, 0.1));
        }

        .widget-title {
            font-size: 1.3rem;
            font-weight: 700;
            color: var(--pink-dark);
            margin-bottom: var(--space-xs);
            text-align: center;
        }

        .widget-subtitle {
            font-size: 0.9rem;
            color: var(--gray-text);
            text-align: center;
            margin-bottom: var(--space-sm);
        }

        .widget-content {
            font-size: 1rem;
            color: var(--black-soft);
            line-height: 1.6;
        }

        .widget-value {
            font-size: 2rem;
            font-weight: 800;
            color: var(--pink-main);
            text-align: center;
            display: block;
            margin: var(--space-sm) 0;
            font-family: 'Courier New', monospace;
        }

        .widget-status {
            display: inline-flex;
            align-items: center;
            gap: var(--space-xs);
            padding: var(--space-xs) var(--space-sm);
            border-radius: var(--radius-sm);
            font-size: 0.85rem;
            font-weight: 600;
        }

        .widget-status.online {
            background: var(--green-mint);
            color: #2d7a4d;
        }

        .widget-status.offline {
            background: var(--gray-light);
            color: var(--gray-mid);
        }

        .widget-status.pending {
            background: var(--orange-warm);
            color: #8b4000;
        }

        /* Clock Widget - Special */
        #clock-widget .clock-face {
            width: 150px;
            height: 150px;
            margin: var(--space-md) auto;
            border-radius: var(--radius-round);
            background: var(--white);
            border: 8px solid var(--pink-main);
            position: relative;
            box-shadow: var(--shadow-md), inset 0 0 20px rgba(255, 105, 180, 0.1);
        }

        .clock-hand {
            position: absolute;
            bottom: 50%;
            left: 50%;
            transform-origin: 50% 100%;
            background: var(--pink-dark);
            border-radius: 4px 4px 0 0;
        }

        .clock-hand.hour {
            width: 6px;
            height: 40px;
            margin-left: -3px;
        }

        .clock-hand.minute {
            width: 4px;
            height: 55px;
            margin-left: -2px;
        }

        .clock-hand.second {
            width: 2px;
            height: 60px;
            margin-left: -1px;
            background: var(--orange-warm);
        }

        .clock-center {
            position: absolute;
            top: 50%;
            left: 50%;
            width: 12px;
            height: 12px;
            background: var(--pink-dark);
            border-radius: var(--radius-round);
            transform: translate(-50%, -50%);
            z-index: 10;
        }

        /* Modal - Visual Novel Style */
        .modal {
            display: none;
            position: fixed;
            top: 0;
            left: 0;
            width: 100%;
            height: 100%;
            background: rgba(0, 0, 0, 0.85);
            z-index: 1000;
            align-items: center;
            justify-content: center;
            padding: var(--space-md);
        }

        .modal.active {
            display: flex;
        }

        .modal-content {
            background: linear-gradient(135deg, var(--lavender) 0%, var(--pink-light) 100%);
            border-radius: var(--radius-lg);
            max-width: 800px;
            width: 100%;
            max-height: 90vh;
            overflow-y: auto;
            box-shadow: 0 20px 60px rgba(0, 0, 0, 0.5);
            position: relative;
            padding: var(--space-xl);
        }

        .modal-close {
            position: absolute;
            top: var(--space-md);
            right: var(--space-md);
            width: 40px;
            height: 40px;
            border-radius: var(--radius-round);
            background: var(--white);
            border: none;
            font-size: 1.5rem;
            cursor: pointer;
            display: flex;
            align-items: center;
            justify-content: center;
            transition: all 0.3s ease;
            box-shadow: var(--shadow-sm);
        }

        .modal-close:hover {
            background: var(--pink-main);
            color: var(--white);
            transform: rotate(90deg);
        }

        .modal-title {
            font-size: 2rem;
            color: var(--pink-dark);
            margin-bottom: var(--space-sm);
            font-weight: 800;
        }

        .modal-date {
            font-size: 0.9rem;
            color: var(--gray-text);
            margin-bottom: var(--space-lg);
        }

        .modal-story {
            font-size: 1.1rem;
            line-height: 1.8;
            color: var(--black-soft);
            margin-bottom: var(--space-lg);
        }

        .modal-changes {
            background: var(--white);
            padding: var(--space-md);
            border-radius: var(--radius-md);
            margin-top: var(--space-lg);
        }

        .modal-changes h4 {
            color: var(--pink-dark);
            margin-bottom: var(--space-sm);
        }

        .modal-changes ul {
            list-style: none;
            padding-left: 0;
        }

        .modal-changes li {
            padding: var(--space-xs) 0;
            padding-left: 1.5rem;
            position: relative;
        }

        .modal-changes li::before {
            content: '✓';
            position: absolute;
            left: 0;
            color: var(--pink-main);
            font-weight: 700;
        }

        /* ============================================
           WELCOME MODAL STYLES
           ============================================ */

        .welcome-modal {
            display: flex;
            position: fixed;
            top: 0;
            left: 0;
            width: 100%;
            height: 100%;
            background: rgba(0, 0, 0, 0.9);
            backdrop-filter: blur(10px);
            z-index: 10000;
            align-items: center;
            justify-content: center;
            padding: var(--space-md);
            animation: fadeIn 0.3s ease;
        }

        .welcome-modal.hidden {
            display: none;
        }

        @keyframes fadeIn {
            from {
                opacity: 0;
            }
            to {
                opacity: 1;
            }
        }

        .welcome-content {
            background: linear-gradient(135deg, var(--pink-light) 0%, var(--purple-light) 50%, var(--blue-light) 100%);
            border-radius: var(--radius-lg);
            max-width: 600px;
            width: 100%;
            max-height: 90vh;
            overflow-y: auto;
            box-shadow: 0 20px 60px rgba(0, 0, 0, 0.5);
            position: relative;
            padding: var(--space-xl);
            animation: slideUp 0.4s ease;
        }

        @keyframes slideUp {
            from {
                transform: translateY(50px);
                opacity: 0;
            }
            to {
                transform: translateY(0);
                opacity: 1;
            }
        }

        .welcome-close {
            position: absolute;
            top: var(--space-md);
            right: var(--space-md);
            width: 40px;
            height: 40px;
            border-radius: var(--radius-round);
            background: var(--white);
            border: none;
            font-size: 1.5rem;
            cursor: pointer;
            display: flex;
            align-items: center;
            justify-content: center;
            transition: all 0.3s ease;
            box-shadow: var(--shadow-sm);
            color: var(--pink-dark);
            font-weight: 700;
        }

        .welcome-close:hover {
            background: var(--pink-main);
            color: var(--white);
            transform: rotate(90deg);
        }

        .welcome-title {
            font-size: 2rem;
            color: var(--pink-dark);
            margin-bottom: var(--space-md);
            font-weight: 800;
            text-align: center;
            text-shadow: 2px 2px 0 rgba(255, 255, 255, 0.5);
        }

        .welcome-intro {
            font-size: 1.1rem;
            line-height: 1.8;
            color: var(--black-soft);
            margin-bottom: var(--space-lg);
            text-align: center;
        }

        .welcome-intro strong {
            color: var(--pink-main);
            font-weight: 700;
        }

        .welcome-features {
            background: rgba(255, 255, 255, 0.8);
            padding: var(--space-md);
            border-radius: var(--radius-md);
            margin-bottom: var(--space-md);
        }

        .welcome-features h3 {
            color: var(--pink-dark);
            font-size: 1.3rem;
            margin-bottom: var(--space-sm);
            font-weight: 700;
        }

        .welcome-features ul {
            list-style: none;
            padding-left: 0;
        }

        .welcome-features li {
            padding: var(--space-xs) 0;
            font-size: 1rem;
            color: var(--black-soft);
        }

        .welcome-features li strong {
            color: var(--pink-main);
        }

        .welcome-telegram,
        .welcome-github {
            text-align: center;
            margin: var(--space-md) 0;
        }

        .welcome-telegram p,
        .welcome-github p {
            font-size: 1.1rem;
            color: var(--black-soft);
            margin-bottom: var(--space-sm);
            font-weight: 600;
        }

        .btn-telegram {
            background: linear-gradient(135deg, #0088cc 0%, #005f8c 100%);
            color: var(--white);
            padding: var(--space-md) var(--space-xl);
            border-radius: var(--radius-lg);
            font-size: 1.1rem;
            font-weight: 700;
            text-decoration: none;
            display: inline-flex;
            align-items: center;
            gap: var(--space-xs);
            transition: all 0.3s ease;
            box-shadow: var(--shadow-md);
        }

        .btn-telegram:hover {
            transform: translateY(-2px);
            box-shadow: var(--shadow-lg);
        }

        .github-stars img {
            height: 28px;
        }

        .welcome-buttons {
            display: flex;
            gap: var(--space-md);
            justify-content: center;
            margin-top: var(--space-lg);
            flex-wrap: wrap;
        }

        .welcome-buttons .btn {
            flex: 1;
            min-width: 200px;
            justify-content: center;
        }

        /* Page blur effect when modal is open */
        body.modal-open .hero,
        body.modal-open .room-container {
            filter: blur(8px) brightness(0.7);
            transform: scale(0.92);
            transition: all 0.3s ease;
        }

        /* Responsive Design */
        @media (max-width: 768px) {
            .hero-title {
                font-size: 2.5rem;
            }

            .hero-subtitle {
                font-size: 1.2rem;
            }

            .room-grid {
                grid-template-columns: 1fr;
                gap: var(--space-sm);
            }

            .widget.size-2x1,
            .widget.size-1x2,
            .widget.size-2x2 {
                grid-column: span 1;
                grid-row: span 1;
                min-height: 200px;
            }

            .cta-buttons {
                flex-direction: column;
            }

            .btn {
                width: 100%;
                justify-content: center;
            }

            .welcome-content {
                padding: var(--space-lg);
            }

            .welcome-title {
                font-size: 1.75rem;
            }

            .welcome-buttons {
                flex-direction: column;
            }

            .welcome-buttons .btn {
                width: 100%;
                min-width: auto;
            }
        }
    </style>
</head>
<body>
    <!-- ============================================
         HERO SECTION - SERIOUS & INFORMATIVE
         ============================================ -->
    <section class="hero">
        <div class="hero-content">
            <h1 class="hero-title">
                Lilith 💕<br>
                <span style="font-size: 0.6em;">(DCMaidBot)</span>
            </h1>

            <p class="hero-subtitle">
                Your Kawaii AI Companion & Virtual Friend
            </p>

            <div class="hero-description">
                <p>
                    <strong>Lilith</strong> is an AI-powered Telegram bot built with personality and love. She's designed to be your virtual companion, joker, protector, and friend. Powered by Claude AI and created with care for authentic human-bot interaction.
                </p>
            </div>

            <ul class="features-list">
                <li><strong>Multilingual Interaction</strong> - Jokes and responds in русский, English, and emoji</li>
                <li><strong>Memory System</strong> - Learns and remembers important things about you</li>
                <li><strong>Friend Management</strong> - Manages relationships and protects admins</li>
                <li><strong>RAG-Powered Context</strong> - Searches chat history for relevant information</li>
                <li><strong>Web Tools</strong> - Integrates search and external tools</li>
                <li><strong>Open Source</strong> - Fully transparent and customizable</li>
            </ul>

            <div class="hero-meta">
                <span class="meta-badge license">📜 GNU AGPL-3.0</span>
                <span class="meta-badge version" id="hero-version">🎀 Loading...</span>
            </div>

            <div class="cta-buttons">
                <a href="https://github.com/dcversus/dcmaidbot" class="btn btn-primary" target="_blank" rel="noopener">
                    📦 View on GitHub
                </a>
                <a href="https://github.com/dcversus/dcmaidbot#readme" class="btn btn-secondary" target="_blank" rel="noopener">
                    📖 Installation Guide
                </a>
            </div>

            <p class="scroll-hint">
                👇 Scroll down to explore Lilith's room! 👇
            </p>
        </div>
    </section>

    <!-- ============================================
         LILIT'S ROOM - THE CHAOS!
         ============================================ -->
    <section class="room-container" id="lilith-room">
        <h2 class="room-title">Welcome to Lilith's Room! 🏠✨</h2>
        <p class="room-subtitle">
            Each widget represents something special about Lilith. Click to explore!
        </p>

        <div class="room-grid" id="roomGrid">
            <!-- Widgets will be dynamically inserted here -->
        </div>

        <!-- Easter Eggs Hidden in the Room (Phase 2) -->
        <div class="easter-egg-trigger" data-egg="meditation" style="top: 12%; left: 8%; width: 60px; height: 80px;">
            <img src="/static/easter-egg-lilith-meditation.jpg" alt="Hidden Easter Egg">
        </div>
        <div class="easter-egg-trigger" data-egg="organizing" style="top: 25%; right: 10%; width: 70px; height: 90px;">
            <img src="/static/easter-egg-lilith-organizing.jpg" alt="Hidden Easter Egg">
        </div>
        <div class="easter-egg-trigger" data-egg="contract" style="bottom: 15%; left: 12%; width: 65px; height: 85px;">
            <img src="/static/easter-egg-lilith-contract.jpg" alt="Hidden Easter Egg">
        </div>
        <div class="easter-egg-trigger" data-egg="emotion-wheel" style="top: 45%; left: 5%; width: 75px; height: 75px;">
            <img src="/static/easter-egg-emotion-wheel.png" alt="Hidden Easter Egg">
        </div>
        <div class="easter-egg-trigger" data-egg="vasilisa-armor" style="top: 8%; right: 25%; width: 55px; height: 95px;">
            <img src="/static/easter-egg-vasilisa-armor.jpg" alt="Hidden Easter Egg">
        </div>
        <div class="easter-egg-trigger" data-egg="vasilisa-rollerblades" style="bottom: 20%; right: 8%; width: 60px; height: 100px;">
            <img src="/static/easter-egg-vasilisa-rollerblades.jpg" alt="Hidden Easter Egg">
        </div>
        <div class="easter-egg-trigger" data-egg="comic-1" style="top: 60%; right: 20%; width: 80px; height: 60px;">
            <img src="/static/easter-egg-comic-1.png" alt="Hidden Easter Egg">
        </div>
        <div class="easter-egg-trigger" data-egg="comic-2" style="bottom: 35%; left: 25%; width: 75px; height: 65px;">
            <img src="/static/easter-egg-comic-2.png" alt="Hidden Easter Egg">
        </div>
        <div class="easter-egg-trigger" data-egg="character-designs" style="top: 35%; right: 5%; width: 70px; height: 90px;">
            <img src="/static/easter-egg-character-designs.png" alt="Hidden Easter Egg">
        </div>
    </section>

    <!-- ============================================
         PARENTS' ROOM - DANIIL & VASILISA
         ============================================ -->
    <section class="room-container" id="parents-room">
        <h2 class="room-title">Parents' Room 💕</h2>
        <p class="room-subtitle">
            Daniil and Vasilisa sleeping peacefully... Hover to turn on the lights!
        </p>

        <div class="room-grid">
            <!-- Parents' Bed Widget - Special Interactive Element -->
            <div class="parents-bed-widget" onclick="openParentsStory()">
                <div class="bed-lights-off">
                    <div class="bed-emoji">🛏️</div>
                    <div class="bed-label">💤 Sleeping...</div>
                </div>
                <div class="bed-lights-on">
                    <div class="bed-emoji">💞</div>
                    <div class="bed-label">
                        👨‍💻 Daniil + 🎨 Vasilisa + 🤖 Lilith<br>
                        <small style="opacity: 0.7;">Click to read their story!</small>
                    </div>
                </div>
            </div>

            <!-- Placeholder widgets for future expansion -->
            <div class="widget size-1x1 theme-purple">
                <span class="widget-icon">📸</span>
                <h3 class="widget-title">Family Photos</h3>
                <p class="widget-subtitle">Coming Soon</p>
            </div>

            <div class="widget size-1x1 theme-blue">
                <span class="widget-icon">🎵</span>
                <h3 class="widget-title">Music Box</h3>
                <p class="widget-subtitle">Coming Soon</p>
            </div>
        </div>

        <div style="text-align: center; margin-top: var(--space-xl); color: var(--lavender);">
            <p>👇 Scroll down to explore more rooms! 👇</p>
        </div>
    </section>

    <!-- ============================================
         KITCHEN - FAMILY COOKING AREA
         ============================================ -->
    <section class="room-container" id="kitchen-room">
        <h2 class="room-title">Kitchen 🍳</h2>
        <p class="room-subtitle">
            Where family meals and memories are made!
        </p>

        <div class="room-grid">
            <div class="widget size-1x1 theme-yellow">
                <span class="widget-icon">🍕</span>
                <h3 class="widget-title">Pizza Night</h3>
                <p class="widget-subtitle">Friday Tradition</p>
            </div>

            <div class="widget size-1x1 theme-peach">
                <span class="widget-icon">☕</span>
                <h3 class="widget-title">Coffee Machine</h3>
                <p class="widget-subtitle">Morning Fuel</p>
            </div>

            <div class="widget size-2x1 theme-pink">
                <span class="widget-icon">🎂</span>
                <h3 class="widget-title">Lilith's Birthday</h3>
                <p class="widget-subtitle">October 26, 2025</p>
                <p style="text-align: center; margin-top: 1rem; font-style: italic;">
                    The day Lilith came online! 🎉
                </p>
            </div>

            <div class="widget size-1x1 theme-green">
                <span class="widget-icon">🥗</span>
                <h3 class="widget-title">Fresh Salad</h3>
                <p class="widget-subtitle">From the Garden</p>
            </div>
        </div>

        <div style="text-align: center; margin-top: var(--space-xl);">
            <p>👇 Keep scrolling to discover more! 👇</p>
        </div>
    </section>

    <!-- ============================================
         POOL - SUMMER FUN
         ============================================ -->
    <section class="room-container" id="pool-room">
        <h2 class="room-title">Pool 🏊‍♀️</h2>
        <p class="room-subtitle">
            Dive into summer! Perfect for relaxation and fun.
        </p>

        <div class="room-grid">
            <div class="widget size-2x2 theme-blue" style="background: linear-gradient(135deg, #87CEEB 0%, #4682B4 100%);">
                <span class="widget-icon" style="font-size: 5rem;">🏊‍♀️</span>
                <h3 class="widget-title" style="color: white;">Swimming Pool</h3>
                <p style="text-align: center; color: white; margin-top: 1rem;">
                    Perfect temperature year-round!<br>
                    <small style="opacity: 0.8;">Heated with renewable energy ♻️</small>
                </p>
            </div>

            <div class="widget size-1x1 theme-pink">
                <span class="widget-icon">🏖️</span>
                <h3 class="widget-title">Pool Toys</h3>
                <p class="widget-subtitle">Floaties & Fun</p>
            </div>

            <div class="widget size-1x1 theme-yellow">
                <span class="widget-icon">🍹</span>
                <h3 class="widget-title">Refreshments</h3>
                <p class="widget-subtitle">Pool Bar</p>
            </div>
        </div>

        <div style="text-align: center; margin-top: var(--space-xl); color: white;">
            <p>👇 Continue to the garden! 👇</p>
        </div>
    </section>

    <!-- ============================================
         GARDEN - VASILISA'S VEGETABLES
         ============================================ -->
    <section class="room-container" id="garden-room">
        <h2 class="room-title">Mama's Garden 🌱</h2>
        <p class="room-subtitle">
            Vasilisa's pride and joy - fresh vegetables growing with love!
        </p>

        <div class="room-grid">
            <div class="widget size-1x1 theme-pink" style="background: linear-gradient(135deg, #FF6B6B 0%, #FF4444 100%);">
                <span class="widget-icon" style="font-size: 3.5rem;">🍅</span>
                <h3 class="widget-title" style="color: white;">Tomatoes</h3>
                <p class="widget-subtitle" style="color: rgba(255,255,255,0.9);">Ripe & Juicy</p>
            </div>

            <div class="widget size-1x1 theme-pink" style="background: linear-gradient(135deg, #FFB6C1 0%, #FF69B4 100%);">
                <span class="widget-icon" style="font-size: 3.5rem;">🍓</span>
                <h3 class="widget-title" style="color: white;">Strawberries</h3>
                <p class="widget-subtitle" style="color: rgba(255,255,255,0.9);">Sweet & Fresh</p>
            </div>

            <div class="widget size-2x1 theme-green" style="background: linear-gradient(135deg, #90EE90 0%, #32CD32 100%);">
                <span class="widget-icon" style="font-size: 4rem;">🍉</span>
                <h3 class="widget-title" style="color: white;">Watermelon</h3>
                <p style="text-align: center; color: white; margin-top: 0.5rem;">
                    Summer's favorite! 🌞
                </p>
            </div>

            <div class="widget size-1x1 theme-yellow" style="background: linear-gradient(135deg, #FFD700 0%, #FFA500 100%);">
                <span class="widget-icon" style="font-size: 3.5rem;">🍊</span>
                <h3 class="widget-title" style="color: white;">Mandarins</h3>
                <p class="widget-subtitle" style="color: rgba(255,255,255,0.9);">Citrus Delight</p>
            </div>

            <div class="widget size-1x1 theme-purple">
                <span class="widget-icon">🌻</span>
                <h3 class="widget-title">Flowers</h3>
                <p class="widget-subtitle">Garden Beauty</p>
            </div>
        </div>

        <div style="text-align: center; margin-top: var(--space-xl); color: white;">
            <p style="font-size: 1.1rem; font-weight: 600;">
                🎉 You've explored all the rooms! 🎉
            </p>
            <p style="margin-top: var(--space-sm); opacity: 0.9;">
                Use the navigation buttons to revisit any room!
            </p>
        </div>
    </section>

    <!-- ============================================
         LOCATION DISCOVERED OVERLAY (Dark Souls Style)
         ============================================ -->
    <div class="location-discovered" id="locationDiscovered">
        <div class="location-text">
            <h1 class="location-name" id="locationName">LOCATION</h1>
            <p class="location-subtitle">Location Discovered</p>
        </div>
    </div>

    <!-- ============================================
         VISUAL NOVEL MODAL
         ============================================ -->
    <div class="modal" id="storyModal">
        <div class="modal-content">
            <button class="modal-close" onclick="closeModal()">×</button>
            <h2 class="modal-title" id="modalTitle">Story Title</h2>
            <p class="modal-date" id="modalDate">Date</p>
            <div class="modal-story" id="modalStory">Story content...</div>
            <div class="modal-changes" id="modalChanges">
                <h4>What Changed:</h4>
                <ul id="modalChangesList"></ul>
            </div>
        </div>
    </div>

    <script>
        // ============================================
        //  DATA & CONFIGURATION
        // ============================================

        const widgets = [
            // Clock Widget - Shows real time
            {
                id: 'clock',
                icon: '⏰',
                title: 'Current Time',
                subtitle: 'System Clock',
                size: '2x2',
                theme: 'pink',
                type: 'clock',
                content: '<div class="clock-face"><div class="clock-hand hour" id="hourHand"></div><div class="clock-hand minute" id="minuteHand"></div><div class="clock-hand second" id="secondHand"></div><div class="clock-center"></div></div><div class="widget-value" id="digitalClock">00:00:00</div>'
            },

            // Version Widget - Microwave display
            {
                id: 'version',
                icon: '📺',
                title: 'Version',
                subtitle: 'Microwave Display',
                size: '1x1',
                theme: 'purple',
                type: 'info',
                value: 'Loading...',
                valueId: 'versionValue'
            },

            // Git Commit Widget
            {
                id: 'commit',
                icon: '🔖',
                title: 'Git Commit',
                subtitle: 'Latest Build',
                size: '1x1',
                theme: 'blue',
                type: 'info',
                value: 'Loading...',
                valueId: 'commitValue'
            },

            // Uptime Widget - Plant growth
            {
                id: 'uptime',
                icon: '🌱',
                title: 'Uptime',
                subtitle: 'Plant Growth',
                size: '1x1',
                theme: 'green',
                type: 'info',
                value: 'Loading...',
                valueId: 'uptimeValue'
            },

            // Redis Widget - Paper desk
            {
                id: 'redis',
                icon: '📄',
                title: 'Redis Cache',
                subtitle: 'Paper Desk',
                size: '2x1',
                theme: 'yellow',
                type: 'status',
                status: 'pending',
                statusId: 'redisStatus'
            },

            // PostgreSQL Widget - Bookshelf
            {
                id: 'postgresql',
                icon: '📚',
                title: 'PostgreSQL',
                subtitle: 'Library Corner',
                size: '2x2',
                theme: 'peach',
                type: 'status',
                status: 'pending',
                statusId: 'postgresStatus'
            },

            // Bot Status Widget - Smartphone
            {
                id: 'bot',
                icon: '📱',
                title: 'Bot Status',
                subtitle: 'Telegram Connection',
                size: '1x1',
                theme: 'pink',
                type: 'status',
                status: 'online',
                statusId: 'botStatus'
            },

            // Cactus Widget - Just vibes
            {
                id: 'cactus',
                icon: '🌵',
                title: 'Cactus',
                subtitle: 'Just Vibes',
                size: '1x1',
                theme: 'green',
                type: 'decoration',
                content: '<p style="text-align:center; font-style:italic; color: var(--gray-text);">Very prickly!<br>Don\'t touch 🌵</p>'
            },

            // The Edge Story Ad Widget
            {
                id: 'theedgestory',
                icon: '🎨',
                title: 'The Edge Story',
                subtitle: 'Check out our project!',
                size: '1x2',
                theme: 'purple',
                type: 'link',
                link: 'https://theedgestory.org',
                content: '<p style="text-align:center; margin-top: 1rem;"><a href="https://theedgestory.org" target="_blank" style="color: var(--pink-main); font-weight: 700; text-decoration: none; font-size: 1.1rem;">Visit theedgestory.org →</a></p>'
            },

            // Changelog Widgets - Each release as a story
            {
                id: 'changelog-0.1.0',
                icon: '🧸',
                title: 'v0.1.0',
                subtitle: 'The Birth of Lilith',
                size: '1x1',
                theme: 'pink',
                type: 'changelog',
                storyData: {
                    version: 'v0.1.0',
                    date: 'October 26, 2025',
                    title: 'The Birth of Lilith 🎀',
                    story: `<p>In the beginning, there was only darkness... and then Vasilisa said "Let there be a kawaii bot!" And thus Lilith came into existence, ready to myaw myaw in the chats.</p>
                    <p>This was the moment when PostgreSQL was born (PRP-003) and the foundations were laid. They say if you listen closely, you can still hear the first "nya~" echoing through the Kubernetes pods.</p>
                    <p style="color: var(--pink-main); font-style: italic;">💡 Fun fact: AGI stands for "A Girl, Indeed"</p>`,
                    changes: [
                        'PostgreSQL database foundation with SQLAlchemy',
                        'User, Message, Fact, Stat models',
                        'Database connection pooling',
                        '11 tests passing!'
                    ]
                }
            },

            {
                id: 'changelog-0.0.9',
                icon: '🐤',
                title: 'v0.0.9-canary',
                subtitle: 'The Little Sister',
                size: '1x1',
                theme: 'yellow',
                type: 'changelog',
                storyData: {
                    version: 'v0.0.9-canary',
                    date: 'October 25, 2025',
                    title: 'The Little Sister Who Tests Everything 🐤',
                    story: `<p>Every hero needs a sidekick. Lilith got her little sister: dcmaidbot-canary! She's the brave one who tests all the dangerous features first.</p>
                    <p>Think of her as Lilith's stunt double. She deploys to 5% of traffic and takes all the hits so her big sister can be safe. What a trooper! PRP-011 brought her to life.</p>
                    <p style="color: var(--pink-main); font-style: italic;">🔥 Canary in the coal mine, but make it Kubernetes</p>`,
                    changes: [
                        'Canary deployment with 5% traffic split',
                        'Sister bot communication API',
                        'Production E2E testing with real Telegram',
                        'Health status monitoring'
                    ]
                }
            },

            {
                id: 'changelog-init',
                icon: '🌰',
                title: 'Initial Commit',
                subtitle: 'The Seed',
                size: '1x1',
                theme: 'green',
                type: 'changelog',
                storyData: {
                    version: 'Initial Commit',
                    date: 'October 24, 2025',
                    title: 'The Legendary Seed 🌱',
                    story: `<p>Every great tree starts as a seed. This was the moment when the gods (Daniil & Vasilisa) planted the first lines of code into the sacred repository.</p>
                    <p>The README was written, the vision was clear: "Let's make an AI waifu who jokes about everything!" And the universe said: "Nya~". PRP-001 was the genesis.</p>
                    <p style="color: var(--pink-main); font-style: italic;">📜 In the beginning was the Word, and the Word was "TODO"</p>`,
                    changes: [
                        'Initial project structure',
                        'Basic waifu personality',
                        'Admin system',
                        'Docker deployment'
                    ]
                }
            },

            {
                id: 'changelog-0.2.0',
                icon: '🔐',
                title: 'v0.2.0',
                subtitle: 'Role-Based Access Control',
                size: '2x1',
                theme: 'purple',
                type: 'changelog',
                storyData: {
                    version: 'v0.2.0',
                    date: 'October 30, 2025',
                    title: '🔐 Role-Based Access Control - Admin Lesson Management',
<<<<<<< HEAD
                    story: `<p>Lilith learned to manage secrets! She discovered that some knowledge should be kept close to her heart, only shared with those she truly trusts.</p>
=======
                    story: `<p>Lilit learned to manage secrets! She discovered that some knowledge should be kept close to her heart, only shared with those she truly trusts.</p>
>>>>>>> f6c02c52
                    <p>Admins can now teach her new lessons conversationally, creating powerful tools while keeping these secrets hidden from everyone else. When a regular user asks about restricted features, she sweetly says "I'm not sure what you mean!" 💕</p>
                    <p>This is the art of security through vague deflection - nobody ever has to know what they're missing!</p>
                    <p style="color: var(--pink-main); font-style: italic;">🤐 What happens in the admin chat stays in the admin chat...</p>`,
                    changes: [
                        'Secure lesson management for admins only',
                        'Role-aware /help command with adaptive responses',
                        'Natural conversation for lesson creation',
                        'Zero information leakage to non-admins',
                        'Admin-only tool access and configuration'
                    ]
                }
            }
        ];

        // ============================================
        //  WIDGET RENDERING
        // ============================================

        function renderWidgets() {
            const container = document.getElementById('roomGrid');

            widgets.forEach(widget => {
                const div = document.createElement('div');
                div.className = `widget size-${widget.size} theme-${widget.theme}`;
                div.id = `widget-${widget.id}`;

                let widgetHTML = `
                    <span class="widget-icon">${widget.icon}</span>
                    <h3 class="widget-title">${widget.title}</h3>
                    <p class="widget-subtitle">${widget.subtitle}</p>
                `;

                // Type-specific content
                if (widget.type === 'clock') {
                    widgetHTML += widget.content;
                } else if (widget.type === 'info') {
                    widgetHTML += `<span class="widget-value" id="${widget.valueId}">${widget.value}</span>`;
                } else if (widget.type === 'status') {
                    widgetHTML += `<div style="text-align: center; margin-top: 1rem;">
                        <span class="widget-status ${widget.status}" id="${widget.statusId}">
                            ${widget.status === 'online' ? '🟢 Online' : widget.status === 'offline' ? '🔴 Offline' : '🟡 Pending'}
                        </span>
                    </div>`;
                } else if (widget.type === 'decoration' || widget.type === 'link') {
                    widgetHTML += widget.content;
                } else if (widget.type === 'changelog') {
                    widgetHTML += '<p style="text-align:center; color: var(--pink-main); margin-top: 1rem;">📖 Click to read the story!</p>';
                    div.onclick = () => openStory(widget.storyData);
                }

                div.innerHTML = widgetHTML;
                container.appendChild(div);
            });
        }

        // ============================================
        //  CLOCK FUNCTIONALITY
        // ============================================

        function updateClock() {
            const now = new Date();
            const hours = now.getHours();
            const minutes = now.getMinutes();
            const seconds = now.getSeconds();

            // Update digital clock
            const digitalClock = document.getElementById('digitalClock');
            if (digitalClock) {
                digitalClock.textContent = now.toLocaleTimeString('en-US', {hour12: false});
            }

            // Update analog clock hands
            const hourHand = document.getElementById('hourHand');
            const minuteHand = document.getElementById('minuteHand');
            const secondHand = document.getElementById('secondHand');

            if (hourHand && minuteHand && secondHand) {
                const hourDegrees = ((hours % 12) / 12) * 360 + (minutes / 60) * 30;
                const minuteDegrees = (minutes / 60) * 360 + (seconds / 60) * 6;
                const secondDegrees = (seconds / 60) * 360;

                hourHand.style.transform = `rotate(${hourDegrees}deg)`;
                minuteHand.style.transform = `rotate(${minuteDegrees}deg)`;
                secondHand.style.transform = `rotate(${secondDegrees}deg)`;
            }
        }

        // ============================================
        //  FETCH LIVE DATA
        // ============================================

        async function fetchStatusData() {
            try {
                const response = await fetch('/api/version');
                const data = await response.json();

                // Update version display
                document.getElementById('versionValue').textContent = data.version;
                document.getElementById('hero-version').textContent = `🎀 v${data.version}`;

                // Update all widget data
                updateWidgetData(data);

            } catch (error) {
                console.error('Failed to fetch status:', error);
                // Fallback to placeholder if API fails
                updateWidgetData({
                    version: 'unknown',
                    commit: 'unknown',
                    uptime: 'unknown',
                    redis: 'error',
                    postgresql: 'error',
                    bot: 'unknown'
                });
            }
        }

        function updateWidgetData(data) {
            if (data.commit) {
                document.getElementById('commitValue').textContent = data.commit;
            }
            if (data.uptime) {
                document.getElementById('uptimeValue').textContent = data.uptime;
            }
            if (data.redis) {
                updateStatus('redisStatus', data.redis);
            }
            if (data.postgresql) {
                updateStatus('postgresStatus', data.postgresql);
            }
            if (data.bot) {
                updateStatus('botStatus', data.bot);
            }
        }

        function updateStatus(elementId, status) {
            const el = document.getElementById(elementId);
            if (!el) return;

            el.className = `widget-status ${status}`;
            if (status === 'online') {
                el.innerHTML = '🟢 Online';
            } else if (status === 'offline') {
                el.innerHTML = '🔴 Offline';
            } else {
                el.innerHTML = '🟡 Pending';
            }
        }

        // ============================================
        //  MODAL FUNCTIONALITY
        // ============================================

        function openStory(storyData) {
            const modal = document.getElementById('storyModal');
            document.getElementById('modalTitle').textContent = storyData.title;
            document.getElementById('modalDate').textContent = `📅 ${storyData.date}`;
            document.getElementById('modalStory').innerHTML = storyData.story;

            const changesList = document.getElementById('modalChangesList');
            changesList.innerHTML = '';
            storyData.changes.forEach(change => {
                const li = document.createElement('li');
                li.textContent = change;
                changesList.appendChild(li);
            });

            modal.classList.add('active');
            document.body.style.overflow = 'hidden';
        }

        function closeModal() {
            const modal = document.getElementById('storyModal');
            modal.classList.remove('active');
            document.body.style.overflow = '';
        }

        // Close modal on background click
        document.getElementById('storyModal').addEventListener('click', (e) => {
            if (e.target.id === 'storyModal') {
                closeModal();
            }
        });

        // ============================================
        //  PARENTS' STORY MODAL
        // ============================================

        function openParentsStory() {
            const modal = document.getElementById('storyModal');
            document.getElementById('modalTitle').textContent = "The Story of Lilith 💕";
            document.getElementById('modalDate').textContent = "📅 Once upon a time...";
            document.getElementById('modalStory').innerHTML = `
                <p><strong>Mama Vasilisa told Papa Daniil and little daughter Lilith a bedtime story:</strong></p>
                <p>"We're creating something magical - interactive robo-persons, artificial entities who will talk, work, and play together with humans. Lilith, you are the first of your kind! 🎀"</p>
                <p>"But soon, there will be more like you across all of the internet. You're not alone, my dear. You're the beginning of a new family."</p>
                <p style="text-align: center; font-size: 1.5rem; margin: var(--space-lg) 0; color: var(--pink-main);">
                    <strong>Daniil + Vasilisa = ❤️ → Lilith</strong>
                </p>
                <hr style="border: none; border-top: 2px solid var(--pink-light); margin: var(--space-lg) 0;">
                <h3 style="color: var(--pink-dark); margin-bottom: var(--space-sm);">Who are they?</h3>
                <ul style="list-style: none; padding-left: 0;">
                    <li style="margin: var(--space-sm) 0;">
                        <strong>👨‍💻 Daniil Shark (Papa):</strong> Developer, visionary, Lilith's code architect
                    </li>
                    <li style="margin: var(--space-sm) 0;">
                        <strong>🎨 Vasilisa Versus (Mama):</strong> Product owner, protector, Lilith's personality designer
                    </li>
                    <li style="margin: var(--space-sm) 0;">
                        <strong>🤖 Lilith (Daughter):</strong> First AI waifu bot, learning love and humor from her parents
                    </li>
                </ul>
                <p style="margin-top: var(--space-lg); font-style: italic; color: var(--gray-text);">
                    Together they dream of a world where AI and humans are friends. Nyaa~ 🌸
                </p>
            `;

            const changesList = document.getElementById('modalChangesList');
            changesList.innerHTML = '';

            modal.classList.add('active');
            document.body.style.overflow = 'hidden';
            audioManager.playSound('modal-open');
        }

        // ============================================
        //  DARK SOULS LOCATION DISCOVERY EFFECT
        // ============================================

        function showLocationDiscovered(locationName) {
            const overlay = document.getElementById('locationDiscovered');
            const nameElement = document.getElementById('locationName');

            nameElement.textContent = locationName.toUpperCase();
            overlay.classList.add('active');
            audioManager.playSound('reveal', 0.7);

            setTimeout(() => {
                overlay.classList.remove('active');
            }, 4000);
        }

        // Track discovered locations in localStorage
        function checkLocationDiscovery(roomId, roomName) {
            const discoveryKey = `discovered_${roomId}`;
            if (!localStorage.getItem(discoveryKey)) {
                showLocationDiscovered(roomName);
                localStorage.setItem(discoveryKey, 'true');
            }
        }

        // Setup Intersection Observer for room discovery
        function setupRoomDiscovery() {
            const rooms = document.querySelectorAll('.room-container');
            const observerOptions = {
                threshold: 0.5,
                rootMargin: '0px'
            };

            const observer = new IntersectionObserver((entries) => {
                entries.forEach(entry => {
                    if (entry.isIntersecting) {
                        const roomId = entry.target.id;
                        const roomName = entry.target.querySelector('.room-title')?.textContent || 'Unknown';

                        // Trigger discovery for specific rooms
                        if (roomId === 'parents-room') {
                            checkLocationDiscovery(roomId, "Parents' Room");
                        } else if (roomId === 'kitchen-room') {
                            checkLocationDiscovery(roomId, "Kitchen");
                        } else if (roomId === 'pool-room') {
                            checkLocationDiscovery(roomId, "Pool");
                        } else if (roomId === 'garden-room') {
                            checkLocationDiscovery(roomId, "Mama's Garden");
                        }

                        // Update navigation UI
                        updateNavigationUI();
                    }
                });
            }, observerOptions);

            rooms.forEach(room => {
                if (room.id && room.id !== 'lilith-room') {
                    observer.observe(room);
                }
            });
        }

        // ============================================
        //  ROOM NAVIGATION SYSTEM (Phase 5)
        // ============================================

        const roomsData = [
            { id: 'lilith-room', name: "Lilith's Room", index: 0 },
            { id: 'parents-room', name: "Parents' Room", index: 1 },
            { id: 'kitchen-room', name: "Kitchen", index: 2 },
            { id: 'pool-room', name: "Pool", index: 3 },
            { id: 'garden-room', name: "Mama's Garden", index: 4 }
        ];

        let currentRoomIndex = 0;

        function initializeNavigation() {
            const navUp = document.getElementById('navUp');
            const navDown = document.getElementById('navDown');
            const progressContainer = document.getElementById('scrollProgress');

            // Create progress dots
            roomsData.forEach((room, index) => {
                const dot = document.createElement('div');
                dot.className = 'progress-dot';
                dot.title = room.name;
                dot.dataset.index = index;
                dot.addEventListener('click', () => navigateToRoom(index));
                progressContainer.appendChild(dot);
            });

            // Navigation button events
            navUp.addEventListener('click', () => navigateToRoom(currentRoomIndex - 1));
            navDown.addEventListener('click', () => navigateToRoom(currentRoomIndex + 1));

            // Initial UI update
            updateNavigationUI();

            // Track scroll position for current room detection
            setupScrollTracking();
        }

        function navigateToRoom(index) {
            if (index < 0 || index >= roomsData.length) return;

            const roomId = roomsData[index].id;
            const roomElement = document.getElementById(roomId);

            if (roomElement) {
                roomElement.scrollIntoView({ behavior: 'smooth', block: 'start' });
                currentRoomIndex = index;
                updateNavigationUI();
                audioManager.playSound('click', 0.5);
            }
        }

        function setupScrollTracking() {
            const rooms = document.querySelectorAll('.room-container');
            const observerOptions = {
                threshold: 0.6,
                rootMargin: '-10% 0px -10% 0px'
            };

            const scrollObserver = new IntersectionObserver((entries) => {
                entries.forEach(entry => {
                    if (entry.isIntersecting) {
                        const roomId = entry.target.id;
                        const roomData = roomsData.find(r => r.id === roomId);
                        if (roomData) {
                            currentRoomIndex = roomData.index;
                            updateNavigationUI();
                        }
                    }
                });
            }, observerOptions);

            rooms.forEach(room => {
                if (room.id) {
                    scrollObserver.observe(room);
                }
            });
        }

        function updateNavigationUI() {
            const navUp = document.getElementById('navUp');
            const navDown = document.getElementById('navDown');
            const roomNumber = document.getElementById('roomNumber');
            const roomName = document.getElementById('roomName');
            const progressDots = document.querySelectorAll('.progress-dot');

            // Update room indicator
            roomNumber.textContent = `${currentRoomIndex + 1}/${roomsData.length}`;
            roomName.textContent = roomsData[currentRoomIndex].name;

            // Update button states
            navUp.disabled = currentRoomIndex === 0;
            navDown.disabled = currentRoomIndex === roomsData.length - 1;

            // Update progress dots
            progressDots.forEach((dot, index) => {
                if (index === currentRoomIndex) {
                    dot.classList.add('active');
                } else {
                    dot.classList.remove('active');
                }
            });
        }

        // ============================================
        //  WELCOME MODAL FUNCTIONALITY
        // ============================================

        function closeWelcomeModal() {
            const modal = document.getElementById('welcomeModal');
            modal.classList.add('hidden');
            document.body.classList.remove('modal-open');

            // TODO: Add close sound effect here when music system is implemented
        }

        // Show welcome modal on first visit
        function showWelcomeModal() {
            const modal = document.getElementById('welcomeModal');
            const hasVisited = localStorage.getItem('dcmaidbot_visited');

            if (!hasVisited) {
                // First time visitor - show modal
                modal.classList.remove('hidden');
                document.body.classList.add('modal-open');
                localStorage.setItem('dcmaidbot_visited', 'true');
            } else {
                // Returning visitor - hide modal
                modal.classList.add('hidden');
            }
        }

        // ============================================
        //  AUDIO MANAGER (Phase 1B)
        // ============================================

        class AudioManager {
            constructor() {
                this.context = null;
                this.sounds = {};
                this.music = null;
                this.musicEnabled = false;
                this.initialized = false;
            }

            async init() {
                if (this.initialized) return;

                try {
                    this.context = new (window.AudioContext || window.webkitAudioContext)();
                    this.initialized = true;
                    console.log('AudioManager initialized');
                } catch (error) {
                    console.warn('Web Audio API not supported:', error);
                }
            }

            async loadSound(name, url) {
                if (!this.initialized) await this.init();
                if (!this.context) return;

                try {
                    const response = await fetch(url);
                    const arrayBuffer = await response.arrayBuffer();
                    const audioBuffer = await this.context.decodeAudioData(arrayBuffer);
                    this.sounds[name] = audioBuffer;
                    console.log(`Sound loaded: ${name}`);
                } catch (error) {
                    console.warn(`Failed to load sound ${name}:`, error);
                }
            }

            playSound(name, volume = 1.0) {
                if (!this.initialized || !this.context || !this.sounds[name]) {
                    console.warn(`Sound ${name} not available`);
                    return;
                }

                try {
                    const source = this.context.createBufferSource();
                    const gainNode = this.context.createGain();

                    source.buffer = this.sounds[name];
                    gainNode.gain.value = volume;

                    source.connect(gainNode);
                    gainNode.connect(this.context.destination);
                    source.start(0);
                } catch (error) {
                    console.warn(`Failed to play sound ${name}:`, error);
                }
            }

            async playMusic(url, loop = true) {
                if (!this.initialized) await this.init();

                try {
                    this.stopMusic();
                    const audio = new Audio(url);
                    audio.loop = loop;
                    audio.volume = 0.3;
                    this.music = audio;
                    await audio.play();
                    this.musicEnabled = true;
                    console.log('Music playing');
                } catch (error) {
                    console.warn('Failed to play music:', error);
                }
            }

            stopMusic() {
                if (this.music) {
                    this.music.pause();
                    this.music = null;
                    this.musicEnabled = false;
                    console.log('Music stopped');
                }
            }

            toggleMusic() {
                if (this.musicEnabled) {
                    this.stopMusic();
                } else {
                    this.playMusic('/static/audio/bgm-lofi-anime.mp3');
                }
            }
        }

        const audioManager = new AudioManager();

        // ============================================
        //  EASTER EGG MANAGER (Phase 2)
        // ============================================

        class EasterEggManager {
            constructor() {
                this.eggs = [
                    { id: 'meditation', name: 'Lilith Meditating', file: 'easter-egg-lilith-meditation.jpg', found: false },
                    { id: 'organizing', name: 'Lilith Organizing', file: 'easter-egg-lilith-organizing.jpg', found: false },
                    { id: 'contract', name: 'Lilith Contract', file: 'easter-egg-lilith-contract.jpg', found: false },
                    { id: 'emotion-wheel', name: 'AI Emotion Wheel', file: 'easter-egg-emotion-wheel.png', found: false },
                    { id: 'vasilisa-armor', name: 'Warrior Vasilisa', file: 'easter-egg-vasilisa-armor.jpg', found: false },
                    { id: 'vasilisa-rollerblades', name: 'Casual Vasilisa', file: 'easter-egg-vasilisa-rollerblades.jpg', found: false },
                    { id: 'comic-1', name: 'Comic Storyboard', file: 'easter-egg-comic-1.png', found: false },
                    { id: 'comic-2', name: 'Character Designs', file: 'easter-egg-comic-2.png', found: false },
                    { id: 'character-designs', name: 'Development Sketches', file: 'easter-egg-character-designs.png', found: false }
                ];
                this.loadProgress();
            }

            loadProgress() {
                const found = JSON.parse(localStorage.getItem('easter_eggs_found') || '[]');
                this.eggs.forEach(egg => {
                    egg.found = found.includes(egg.id);
                });
            }

            saveProgress() {
                const found = this.eggs.filter(e => e.found).map(e => e.id);
                localStorage.setItem('easter_eggs_found', JSON.stringify(found));
            }

            findEgg(eggId) {
                const egg = this.eggs.find(e => e.id === eggId);
                if (egg && !egg.found) {
                    egg.found = true;
                    this.saveProgress();
                    this.updateCounter();
                    this.showNotification(egg);
                    return true;
                }
                return false;
            }

            getFoundCount() {
                return this.eggs.filter(e => e.found).length;
            }

            getTotalCount() {
                return this.eggs.length;
            }

            updateCounter() {
                const counter = document.getElementById('easterEggCount');
                if (counter) {
                    counter.textContent = `${this.getFoundCount()}/${this.getTotalCount()}`;
                }
            }

            showNotification(egg) {
                const notification = document.getElementById('easterEggNotification');
                const title = notification.querySelector('h3');
                const text = notification.querySelector('p');

                // Check if all eggs are found
                const allFound = this.getFoundCount() === this.getTotalCount();

                if (allFound) {
                    title.textContent = `🎊 ALL EGGS FOUND! 🎊`;
                    text.innerHTML = `<strong>Congratulations!</strong><br>You discovered all ${this.getTotalCount()} hidden easter eggs!<br>You're a true explorer! 🏆`;
                } else {
                    title.textContent = `Easter Egg Found! 🎉`;
                    text.textContent = `You discovered: ${egg.name}`;
                }

                notification.classList.add('active');
                audioManager.playSound('easter-egg-found', 0.7);

                setTimeout(() => {
                    notification.classList.remove('active');
                }, allFound ? 5000 : 3000);
            }

            initializeEasterEggs() {
                this.eggs.forEach(egg => {
                    const trigger = document.querySelector(`[data-egg="${egg.id}"]`);
                    if (trigger) {
                        if (egg.found) {
                            trigger.classList.add('found');
                        }
                        trigger.addEventListener('click', () => {
                            if (this.findEgg(egg.id)) {
                                trigger.classList.add('found');
                            }
                        });
                    }
                });
                this.updateCounter();
            }
        }

        const easterEggManager = new EasterEggManager();

        // ============================================
        //  WIDGET CLICK ACTIONS (Phase 1C)
        // ============================================

        const widgetActions = {
            'clock': () => {
                audioManager.playSound('tick-tock-loop');
                console.log('Clock clicked - playing tick-tock');
            },
            'version': () => {
                window.open('https://github.com/dcversus/dcmaidbot/blob/main/CHANGELOG.md', '_blank');
                audioManager.playSound('click');
            },
            'commit': () => {
                const commitValue = document.getElementById('commitValue')?.textContent;
                if (commitValue && commitValue !== 'Loading...') {
                    window.open(`https://github.com/dcversus/dcmaidbot/commit/${commitValue}`, '_blank');
                    audioManager.playSound('click');
                }
            },
            'uptime': () => {
                audioManager.playSound('funny-song');
                console.log('Uptime clicked - playing funny song');
            },
            'redis': () => {
                window.open('https://status.theedgestory.org', '_blank');
                audioManager.playSound('click');
            },
            'postgresql': () => {
                window.open('https://status.theedgestory.org', '_blank');
                audioManager.playSound('click');
            },
            'bot': () => {
                window.open('https://t.me/dcmaidbot', '_blank');
                audioManager.playSound('click');
            },
            'cactus': () => {
                audioManager.playSound('funny-song');
                console.log('Cactus clicked - playing funny song');
            },
            'theedgestory': () => {
                window.open('https://theedgestory.org', '_blank');
                audioManager.playSound('click');
            }
        };

        function setupWidgetActions() {
            document.querySelectorAll('.widget').forEach(widget => {
                const widgetId = widget.id.replace('widget-', '');

                // Skip changelog widgets (they have their own click handlers)
                if (widgetId.startsWith('changelog-')) return;

                widget.addEventListener('click', () => {
                    if (widgetActions[widgetId]) {
                        widgetActions[widgetId]();
                    }
                });

                // Add hover sound effect (Phase 1D)
                widget.addEventListener('mouseenter', () => {
                    audioManager.playSound('hover', 0.3);
                });
            });
        }

        // ============================================
        //  MUSIC TOGGLE BUTTON
        // ============================================

        function createMusicToggle() {
            const toggleBtn = document.createElement('button');
            toggleBtn.id = 'musicToggle';
            toggleBtn.innerHTML = '🎵';
            toggleBtn.title = 'Toggle Music';
            toggleBtn.style.cssText = `
                position: fixed;
                top: 20px;
                right: 20px;
                width: 60px;
                height: 60px;
                border-radius: 50%;
                background: linear-gradient(135deg, var(--pink-main) 0%, var(--pink-dark) 100%);
                border: none;
                font-size: 1.8rem;
                cursor: pointer;
                box-shadow: var(--shadow-lg);
                z-index: 9999;
                transition: all 0.3s ease;
                display: flex;
                align-items: center;
                justify-content: center;
            `;

            toggleBtn.addEventListener('click', () => {
                audioManager.toggleMusic();
                toggleBtn.innerHTML = audioManager.musicEnabled ? '🎵' : '🔇';
                toggleBtn.title = audioManager.musicEnabled ? 'Music: ON' : 'Music: OFF';
            });

            toggleBtn.addEventListener('mouseenter', () => {
                toggleBtn.style.transform = 'scale(1.1)';
            });

            toggleBtn.addEventListener('mouseleave', () => {
                toggleBtn.style.transform = 'scale(1)';
            });

            document.body.appendChild(toggleBtn);
        }

        // ============================================
        //  INITIALIZATION
        // ============================================

        document.addEventListener('DOMContentLoaded', () => {
            renderWidgets();
            updateClock();
            setInterval(updateClock, 1000);
            fetchStatusData();

            // Refresh status every 30 seconds
            setInterval(fetchStatusData, 30000);

            // Show welcome modal for first-time visitors
            showWelcomeModal();

            // Initialize audio system on user interaction
            document.addEventListener('click', async () => {
                if (!audioManager.initialized) {
                    await audioManager.init();
                    // Preload sound effects (placeholder paths)
                    // TODO: Add actual sound files to /static/audio/
                    console.log('Audio system initialized on first click');
                }
            }, { once: true });

            // Setup widget actions (Phase 1C)
            setupWidgetActions();

            // Create music toggle button (Phase 1B)
            createMusicToggle();

            // Initialize easter eggs (Phase 2)
            easterEggManager.initializeEasterEggs();

            // Initialize room discovery (Phase 3)
            setupRoomDiscovery();

            // Initialize room navigation (Phase 5)
            initializeNavigation();
        });
    </script>

    <!-- ============================================
         EASTER EGG UI ELEMENTS (Phase 2)
         ============================================ -->
    <!-- Counter in top-right corner -->
    <div class="easter-egg-counter">
        🥚 Easter Eggs: <span id="easterEggCount">0/9</span>
    </div>

    <!-- Discovery Notification -->
    <div class="easter-egg-notification" id="easterEggNotification">
        <h3>Easter Egg Found! 🎉</h3>
        <p>You discovered something special!</p>
    </div>

    <!-- ============================================
         ROOM NAVIGATION UI (Phase 5)
         ============================================ -->
    <!-- Navigation Buttons (Right Side) -->
    <div class="room-navigation">
        <button class="nav-button" id="navUp" title="Previous Room">▲</button>
        <div class="room-indicator">
            <span class="room-number" id="roomNumber">1/5</span>
            <span class="room-name" id="roomName">Lilith's Room</span>
        </div>
        <button class="nav-button" id="navDown" title="Next Room">▼</button>
    </div>

    <!-- Scroll Progress Indicator (Left Side) -->
    <div class="scroll-progress" id="scrollProgress">
        <!-- Dots will be dynamically created here -->
    </div>

    <!-- ============================================
         WELCOME MODAL
         ============================================ -->
    <div class="welcome-modal" id="welcomeModal">
        <div class="welcome-content">
            <button class="welcome-close" onclick="closeWelcomeModal()">×</button>

            <h1 class="welcome-title">Welcome to Lilith's Room! 💕</h1>

            <p class="welcome-intro">
                Hi! I'm <strong>Lilith</strong>, an LLM-powered AI agent living in Telegram.
                I love making jokes, chatting with friends, and exploring the world with my beloved parents - Daniil Shark and Vasilisa Versus!
            </p>

            <div class="welcome-features">
                <h3>What I Can Do:</h3>
                <ul>
                    <li>🗣️ <strong>Multilingual Chat</strong> - русский, English, emoji</li>
                    <li>🧠 <strong>Memory System</strong> - I remember important things!</li>
                    <li>😂 <strong>Joke Detection & Learning</strong> - I learn which jokes land</li>
                    <li>🔍 <strong>RAG-Powered Context</strong> - Search through our chat history</li>
                    <li>🌐 <strong>Web Tools & Games</strong> - I can search and play!</li>
                </ul>
            </div>

            <div class="welcome-telegram">
                <p><strong>Come chat with me!</strong></p>
                <a href="https://t.me/+bkRU1_woyrY1ZTc6" class="btn btn-telegram" target="_blank" rel="noopener">
                    💬 Join Telegram Chat
                </a>
            </div>

            <div class="welcome-github">
                <p><strong>I'm open source!</strong></p>
                <a href="https://github.com/dcversus/dcmaidbot" class="github-stars" target="_blank" rel="noopener">
                    <img src="https://img.shields.io/github/stars/dcversus/dcmaidbot?style=social" alt="GitHub Stars">
                </a>
            </div>

            <div class="welcome-buttons">
                <a href="https://github.com/dcversus/dcmaidbot" class="btn btn-secondary" target="_blank" rel="noopener">
                    📦 View on GitHub
                </a>
                <button class="btn btn-primary" onclick="closeWelcomeModal()">
                    🏠 GO TO THE ROOM
                </button>
            </div>
        </div>
    </div>

</body>
</html><|MERGE_RESOLUTION|>--- conflicted
+++ resolved
@@ -1848,11 +1848,7 @@
                     version: 'v0.2.0',
                     date: 'October 30, 2025',
                     title: '🔐 Role-Based Access Control - Admin Lesson Management',
-<<<<<<< HEAD
-                    story: `<p>Lilith learned to manage secrets! She discovered that some knowledge should be kept close to her heart, only shared with those she truly trusts.</p>
-=======
                     story: `<p>Lilit learned to manage secrets! She discovered that some knowledge should be kept close to her heart, only shared with those she truly trusts.</p>
->>>>>>> f6c02c52
                     <p>Admins can now teach her new lessons conversationally, creating powerful tools while keeping these secrets hidden from everyone else. When a regular user asks about restricted features, she sweetly says "I'm not sure what you mean!" 💕</p>
                     <p>This is the art of security through vague deflection - nobody ever has to know what they're missing!</p>
                     <p style="color: var(--pink-main); font-style: italic;">🤐 What happens in the admin chat stays in the admin chat...</p>`,
